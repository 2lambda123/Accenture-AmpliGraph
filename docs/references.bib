
@inproceedings{calibration,
  author    = {Pedro Tabacof and
               Luca Costabello},
  title     = {{Probability Calibration for Knowledge Graph Embedding Models}},
  booktitle = {{ICLR}},
  url       = {https://arxiv.org/abs/1912.10000},
  year      = 2020
}

@inproceedings{pai2021learning,
  author    = {Sumit Pai and
               Luca Costabello},
  title     = {{Learning Embeddings from Knowledge Graphs With Numeric Edge Attributes}},
  booktitle = {{IJCAI}},
  url       = {https://arxiv.org/abs/2105.08683},
  year      = 2021
}

@inproceedings{bordes2013translating,
  title={Translating embeddings for modeling multi-relational data},
  author={Bordes, Antoine and Usunier, Nicolas and Garcia-Duran, Alberto and Weston, Jason and Yakhnenko, Oksana},
  booktitle={Advances in neural information processing systems},
  pages={2787--2795},
  year={2013}
}

@inproceedings{trouillon2016complex,
  title={Complex embeddings for simple link prediction},
  author={Trouillon, Th{\'e}o and Welbl, Johannes and Riedel, Sebastian and Gaussier, {\'E}ric and Bouchard, Guillaume},
  booktitle={International Conference on Machine Learning},
  pages={2071--2080},
  year={2016}
}


@article{yang2014embedding,
  title={Embedding entities and relations for learning and inference in knowledge bases},
  author={Yang, Bishan and Yih, Wen-tau and He, Xiaodong and Gao, Jianfeng and Deng, Li},
  journal={arXiv preprint},
  arxivId = {1412.6575},
  year={2014}
}

@article{Hamaguchi2017,
arxivId = {1706.05674},
author = {Hamaguchi, Takuo and Oiwa, Hidekazu and Shimbo, Masashi and Matsumoto, Yuji},
journal = {IJCAI International Joint Conference on Artificial Intelligence},
pages = {1802--1808},
title = {{Knowledge transfer for out-of-knowledge-base entities: A graph neural network approach}},
year = {2017}
}

@article{HayashiS17,
  author    = {Katsuhiko Hayashi and
               Masashi Shimbo},
  title     = {On the Equivalence of Holographic and Complex Embeddings for Link
               Prediction},
  journal   = {CoRR},
  volume    = {abs/1702.05563},
  year      = {2017},
  url       = {http://arxiv.org/abs/1702.05563},
  archivePrefix = {arXiv},
  eprint    = {1702.05563},
  timestamp = {Mon, 13 Aug 2018 16:48:53 +0200},
  biburl    = {https://dblp.org/rec/bib/journals/corr/HayashiS17},
  bibsource = {dblp computer science bibliography, https://dblp.org}
}

@inproceedings{sun2018rotate,
title={RotatE: Knowledge Graph Embedding by Relational Rotation in Complex Space},
author={Zhiqing Sun and Zhi-Hong Deng and Jian-Yun Nie and Jian Tang},
booktitle={International Conference on Learning Representations},
year={2019},
url={https://openreview.net/forum?id=HkgEQnRqYQ},
}


@inproceedings{DettmersMS018,
  author    = {Tim Dettmers and
               Pasquale Minervini and
               Pontus Stenetorp and
               Sebastian Riedel},
  title     = {Convolutional 2D Knowledge Graph Embeddings},
  booktitle = {Procs of AAAI},
  year      = {2018},
  url       = {https://www.aaai.org/ocs/index.php/AAAI/AAAI18/paper/view/17366}
}


@inproceedings{nickel2016holographic,
  title     = {Holographic Embeddings of Knowledge Graphs.},
  author    = {Nickel, Maximilian and Rosasco, Lorenzo and Poggio, Tomaso A and others},
  booktitle = {AAAI},
  pages     = {1955--1961},
  year      = {2016}
}


@inproceedings{bizer2011linked,
  title     = {Linked data: The story so far},
  author    = {Bizer, Christian and Heath, Tom and Berners-Lee, Tim},
  booktitle = {Semantic services, interoperability and web applications: emerging concepts},
  pages     = {205--227},
  year      = {2011},
  publisher = {IGI Global}
}


@inproceedings{suchanek2007yago,
  title        = {Yago: a core of semantic knowledge},
  author       = {Suchanek, Fabian M and Kasneci, Gjergji and Weikum, Gerhard},
  booktitle    = {Procs of WWW},
  pages        = {697--706},
  year         = {2007},
  organization = {ACM}
}


@inproceedings{auer2007dbpedia,
  title     = {Dbpedia: A nucleus for a web of open data},
  author    = {Auer, S{\"o}ren and Bizer, Christian and Kobilarov, Georgi and Lehmann, Jens and Cyganiak, Richard and Ives, Zachary},
  booktitle = {The semantic web},
  pages     = {722--735},
  year      = {2007},
  publisher = {Springer}
}


@article{wordnet,
  author  = {Princeton},
  title   = {About WordNet},
  year    = {2010},
  journal = {Web},
  note     = {https://wordnet.princeton.edu},
  urldate = {2018-08-30}
}

@article{nickel2016review,
  title     = {A review of relational machine learning for knowledge graphs},
  author    = {Nickel, Maximilian and Murphy, Kevin and Tresp, Volker and Gabrilovich, Evgeniy},
  journal   = {Procs of the IEEE},
  volume    = {104},
  number    = {1},
  pages     = {11--33},
  year      = {2016},
  publisher = {IEEE}
}


@inproceedings{toutanova2015representing,
  title={Representing text for joint embedding of text and knowledge bases},
  author={Toutanova, Kristina and Chen, Danqi and Pantel, Patrick and Poon, Hoifung and Choudhury, Pallavi and Gamon, Michael},
  booktitle={Proceedings of the 2015 Conference on Empirical Methods in Natural Language Processing},
  pages={1499--1509},
  year={2015}
}


@inproceedings{mahdisoltani2013yago3,
  title={Yago3: A knowledge base from multilingual wikipedias},
  author={Mahdisoltani, Farzaneh and Biega, Joanna and Suchanek, Fabian M},
  booktitle={CIDR},
  year={2013}
}

@inproceedings{chen2015,
  author = { and Chen, Danqi},
  title = {Observed Versus Latent Features for Knowledge Base and Text Inference},
  booktitle = {3rd Workshop on Continuous Vector Space Models and Their Compositionality},
  year = {2015},
  month = {July},
  publisher = {ACL - Association for Computational Linguistics},
  url = {https://www.microsoft.com/en-us/research/publication/observed-versus-latent-features-for-knowledge-base-and-text-inference/},
  edition = {3rd Workshop on Continuous Vector Space Models and Their Compositionality},
}

@article{kadlecBK17,
  author    = {Rudolf Kadlec and
               Ondrej Bajgar and
               Jan Kleindienst},
  title     = {Knowledge Base Completion: Baselines Strike Back},
  journal   = {CoRR},
  volume    = {abs/1705.10744},
  year      = {2017},
  url       = {http://arxiv.org/abs/1705.10744},
  archivePrefix = {arXiv},
  eprint    = {1705.10744},
  timestamp = {Mon, 13 Aug 2018 16:47:17 +0200},
  biburl    = {https://dblp.org/rec/bib/journals/corr/KadlecBK17},
  bibsource = {dblp computer science bibliography, https://dblp.org}
}

@inproceedings{lacroix2018canonical,
  title={Canonical Tensor Decomposition for Knowledge Base Completion},
  author={Lacroix, Timothee and Usunier, Nicolas and Obozinski, Guillaume},
  booktitle={International Conference on Machine Learning},
  pages={2869--2878},
  year={2018}
}

@article{bergstra2012random,
  title={Random search for hyper-parameter optimization},
  author={Bergstra, James and Bengio, Yoshua},
  journal={Journal of Machine Learning Research},
  volume={13},
  number={Feb},
  pages={281--305},
  year={2012}
}

@article{li2018hyperband,
  title={Hyperband: A Novel Bandit-Based Approach to Hyperparameter Optimization},
  author={Li, Lisha and Jamieson, Kevin},
  journal={Journal of Machine Learning Research},
  volume={18},
  pages={1--52},
  year={2018}
}

@inproceedings{glorot2010understanding,
  title={Understanding the difficulty of training deep feedforward neural networks},
  author={Glorot, Xavier and Bengio, Yoshua},
  booktitle={Proceedings of the thirteenth international conference on artificial intelligence and statistics},
  pages={249--256},
  year={2010}
}

@inproceedings{Nguyen2018,
  title={{A Novel Embedding Model for Knowledge Base Completion Based on Convolutional Neural Network}},
  author={Dai Quoc Nguyen and Tu Dinh Nguyen and Dat Quoc Nguyen and Dinh Phung},
  booktitle={Proceedings of the 16th Annual Conference of the North American Chapter of the Association for Computational Linguistics: Human Language Technologies (NAACL-HLT)},
  year={2018},
  pages={327--333}
}

@article{platt1999probabilistic,
  title={Probabilistic outputs for support vector machines and comparisons to regularized likelihood methods},
  author={Platt, John and others},
  journal={Advances in large margin classifiers},
  volume={10},
  number={3},
  pages={61--74},
  year={1999},
  publisher={Cambridge, MA}
}

@article{miller1995wordnet,
  title={WordNet: a lexical database for English},
  author={Miller, George A},
  journal={Communications of the ACM},
  volume={38},
  number={11},
  pages={39--41},
  year={1995},
  publisher={ACM}
}

@inproceedings{bollacker2008freebase,
  title={Freebase: a collaboratively created graph database for structuring human knowledge},
  author={Bollacker, Kurt and Evans, Colin and Paritosh, Praveen and Sturge, Tim and Taylor, Jamie},
  booktitle={Proceedings of the 2008 ACM SIGMOD international conference on Management of data},
  pages={1247--1250},
  year={2008},
  organization={AcM}
}

@inproceedings{socher2013reasoning,
  title={Reasoning with neural tensor networks for knowledge base completion},
  author={Socher, Richard and Chen, Danqi and Manning, Christopher D and Ng, Andrew},
  booktitle={Advances in neural information processing systems},
  pages={926--934},
  year={2013}
}

@article{CN,
  author    = {Robyn Speer and
               Joshua Chin and
               Catherine Havasi},
  title     = {ConceptNet 5.5: An Open Multilingual Graph of General Knowledge},
  journal   = {CoRR},
  volume    = {abs/1612.03975},
  year      = {2016},
  url       = {http://arxiv.org/abs/1612.03975},
  archivePrefix = {arXiv},
  eprint    = {1612.03975},
  timestamp = {Fri, 31 May 2019 11:59:52 +0200},
  biburl    = {https://dblp.org/rec/bib/journals/corr/SpeerCH16},
  bibsource = {dblp computer science bibliography, https://dblp.org}
}

@article{mitchell2018never,
  title={Never-ending learning},
  author={Mitchell, Tom and Cohen, William and Hruschka and others},
  journal={Communications of the ACM},
  volume={61},
  number={5},
  pages={103--115},
  year={2018},
  publisher={ACM New York, NY, USA}
}

@article{PPI,
  title={The STRING database in 2017: quality-controlled protein--protein association networks, made broadly accessible},
  author={Szklarczyk, Damian and Morris, John H and others},
  journal={Nucleic acids research},
  pages={gkw937},
  year={2016},
  publisher={Oxford University Press}
}

@inproceedings{chen2019embedding,
  title={Embedding uncertain knowledge graphs},
  author={Chen, Xuelu and Chen, Muhao and Shi, Weijia and Sun, Yizhou and Zaniolo, Carlo},
  booktitle={AAAI},
  volume={33},
  pages={3363--3370},
  year={2019}
<<<<<<< HEAD
=======
}

@inproceedings{safavi_codex_2020,
  title = {{CoDEx}: A Comprehensive Knowledge Graph Completion Benchmark},
  url = {https://aclanthology.org/2020.emnlp-main.669},
  eventtitle = {{EMNLP} 2020},
  pages = {8328--8350},
  booktitle = {Proceedings of the 2020 Conference on Empirical Methods in Natural Language Processing ({EMNLP})},
  publisher = {Association for Computational Linguistics},
  author = {Safavi, Tara and Koutra, Danai},
  date = {2020-11},
  year = {2020}
>>>>>>> 95c0f718
}<|MERGE_RESOLUTION|>--- conflicted
+++ resolved
@@ -316,8 +316,6 @@
   volume={33},
   pages={3363--3370},
   year={2019}
-<<<<<<< HEAD
-=======
 }
 
 @inproceedings{safavi_codex_2020,
@@ -330,5 +328,4 @@
   author = {Safavi, Tara and Koutra, Danai},
   date = {2020-11},
   year = {2020}
->>>>>>> 95c0f718
 }