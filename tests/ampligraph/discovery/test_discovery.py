import numpy as np
import pytest
<<<<<<< HEAD
from ampligraph.discovery.discovery import discover_facts, \
    generate_candidates, _setdiff2d
from ampligraph.latent_features import ComplEx

=======
from sklearn.cluster import DBSCAN

from ampligraph.discovery.discovery import discover_facts, generate_candidates, _setdiff2d
from ampligraph.latent_features import TransE, DistMult, ComplEx, HolE
>>>>>>> 2497aac2

def test_discover_facts():

    X = np.array([['a', 'y', 'b'],
                  ['b', 'y', 'a'],
                  ['a', 'y', 'c'],
                  ['c', 'y', 'a'],
                  ['a', 'y', 'd'],
                  ['c', 'y', 'd'],
                  ['b', 'y', 'c'],
                  ['f', 'y', 'e']])
    model = ComplEx(batches_count=1, seed=555, epochs=2, k=5)

    with pytest.raises(ValueError):
        discover_facts(X, model)

    model.fit(X)

    with pytest.raises(ValueError):
        discover_facts(X, model, strategy='error')

    with pytest.raises(ValueError):
        discover_facts(X, model, strategy='random_uniform', target_rel='error')



def test_generate_candidates():

    X = np.array([['a', 'y', 'i'],
                  ['b', 'y', 'j'],
                  ['c', 'y', 'k'],
                  ['d', 'y', 'l'],
                  ['e', 'y', 'm'],
                  ['f', 'y', 'n'],
                  ['g', 'y', 'o'],
                  ['h', 'y', 'p']])

    # Not sure this should be an error
    # with pytest.raises(ValueError):
    #     generate_candidates(X, strategy='error', target_rel='y',
    #                         max_candidates=4)


    # with pytest.raises(ValueError):
    #     generate_candidates(X, strategy='random_uniform', target_rel='y',
    #  max_candidates=0)

    # Test
    gen = generate_candidates(X, strategy='random_uniform', target_rel='y',
                              max_candidates=4, consolidate_sides=False)
    Xhat = next(gen)

    # Max_candidates shape ..
    assert Xhat.shape == (4, 3)

    gen = generate_candidates(X, strategy='random_uniform', target_rel='y',
                              max_candidates=4, consolidate_sides=False)
    Xhat = next(gen)

    # Consolidate sides=False only has characters a-g on LHS, i-p on RHS
    assert np.all(np.isin(Xhat[:, 0],
                          np.array(['a', 'b', 'c', 'd', 'e', 'f', 'g', 'h'])))
    assert np.all(np.isin(Xhat[:, 2],
                          np.array(['i', 'j', 'k', 'l', 'm', 'n', 'o', 'p'])))

    gen = generate_candidates(X, strategy='random_uniform', target_rel='y',
                              max_candidates=10, consolidate_sides=True)
    Xhat = next(gen)

    # Check that any of the head or tail entities from X has been found
    # on the OTHER side of the candidates
    # Chance that this test fails with probability:
    assert np.logical_or(
        np.any(np.isin(Xhat[:, 2],
                       np.array(['a', 'b', 'c', 'd', 'e', 'f', 'g', 'h']))),
        np.all(np.isin(Xhat[:, 0],
                       np.array(['i', 'j', 'k', 'l', 'm', 'n', 'o', 'p']))))


def test_setdiff2d():

    X = np.array([['a', 'y', 'b'],
                  ['b', 'y', 'a'],
                  ['a', 'y', 'c'],
                  ['c', 'y', 'a'],
                  ['a', 'y', 'd'],
                  ['c', 'y', 'd'],
                  ['b', 'y', 'c'],
                  ['f', 'y', 'e']])

    Y = np.array([['a', 'z', 'b'],
                  ['b', 'z', 'a'],
                  ['a', 'z', 'c'],
                  ['c', 'z', 'a'],
                  ['a', 'y', 'd'],
                  ['c', 'y', 'd'],
                  ['b', 'y', 'c'],
                  ['f', 'y', 'e']])

    ret1 = np.array([['a', 'y', 'b'],
                     ['b', 'y', 'a'],
                     ['a', 'y', 'c'],
                     ['c', 'y', 'a']])

    ret2 = np.array([['a', 'z', 'b'],
                     ['b', 'z', 'a'],
                     ['a', 'z', 'c'],
                     ['c', 'z', 'a']])

    assert np.array_equal(ret1, _setdiff2d(X, Y))
    assert np.array_equal(ret2, _setdiff2d(Y, X))

    # i.e., don't use it as setdiff1d
    with pytest.raises(RuntimeError):
        X = np.array([1, 2, 3, 4, 5, 6])
        Y = np.array([1, 2, 3, 7, 8, 9])
<<<<<<< HEAD
        _setdiff2d(X, Y)
=======
        _setdiff2d(X, Y)

    # This will actually work, but the return array gets flattened to 2d so I just put a runtime error to stop
    # that sort of carry on.
    with pytest.raises(RuntimeError):
        X = np.zeros((3, 3, 3))
        Y = np.ones((3, 3, 3))
        _setdiff2d(Y, X)


def test_find_clusters():
    X = np.array([['a', 'y', 'b'],
                  ['b', 'y', 'a'],
                  ['a', 'y', 'c'],
                  ['c', 'y', 'a'],
                  ['a', 'y', 'd'],
                  ['c', 'x', 'd'],
                  ['b', 'y', 'c'],
                  ['f', 'y', 'e']])
    model = ComplEx(k=2, batches_count=2)
    model.fit(X)
    clustering_algorithm = DBSCAN(min_samples=1)

    expected_clusters = np.array([0, 1, 2, 3, 4, 5, 6, 7])

    labels = find_clusters(X, model, clustering_algorithm)
    assert np.array_equal(labels, expected_clusters)
    labels = find_clusters(X, model, clustering_algorithm, entities_subset=[])
    assert np.array_equal(labels, expected_clusters)
    labels = find_clusters(X, model, clustering_algorithm, relations_subset=[])
    assert np.array_equal(labels, expected_clusters)

    labels = find_clusters(X, model, clustering_algorithm, entities_subset=['a', 'b'])
    assert labels.shape == (2,)
    labels = find_clusters(X, model, clustering_algorithm, relations_subset=['x'])
    assert labels.shape == (7,)
>>>>>>> 2497aac2
<|MERGE_RESOLUTION|>--- conflicted
+++ resolved
@@ -1,16 +1,9 @@
 import numpy as np
 import pytest
-<<<<<<< HEAD
+from sklearn.cluster import DBSCAN
 from ampligraph.discovery.discovery import discover_facts, \
-    generate_candidates, _setdiff2d
+    generate_candidates, _setdiff2d, find_clusters
 from ampligraph.latent_features import ComplEx
-
-=======
-from sklearn.cluster import DBSCAN
-
-from ampligraph.discovery.discovery import discover_facts, generate_candidates, _setdiff2d
-from ampligraph.latent_features import TransE, DistMult, ComplEx, HolE
->>>>>>> 2497aac2
 
 def test_discover_facts():
 
@@ -127,18 +120,7 @@
     with pytest.raises(RuntimeError):
         X = np.array([1, 2, 3, 4, 5, 6])
         Y = np.array([1, 2, 3, 7, 8, 9])
-<<<<<<< HEAD
         _setdiff2d(X, Y)
-=======
-        _setdiff2d(X, Y)
-
-    # This will actually work, but the return array gets flattened to 2d so I just put a runtime error to stop
-    # that sort of carry on.
-    with pytest.raises(RuntimeError):
-        X = np.zeros((3, 3, 3))
-        Y = np.ones((3, 3, 3))
-        _setdiff2d(Y, X)
-
 
 def test_find_clusters():
     X = np.array([['a', 'y', 'b'],
@@ -165,5 +147,4 @@
     labels = find_clusters(X, model, clustering_algorithm, entities_subset=['a', 'b'])
     assert labels.shape == (2,)
     labels = find_clusters(X, model, clustering_algorithm, relations_subset=['x'])
-    assert labels.shape == (7,)
->>>>>>> 2497aac2
+    assert labels.shape == (7,)