--- conflicted
+++ resolved
@@ -79,8 +79,6 @@
 def test_write_metadata_tsv():
     # TODO: This
     pass
-<<<<<<< HEAD
-=======
 
 def test_dataframe_to_triples():
     X = pd.read_csv('https://raw.githubusercontent.com/mwaskom/seaborn-data/master/iris.csv')
@@ -98,5 +96,4 @@
     try:
         dataframe_to_triples(X, schema)
     except:
-        assert True
->>>>>>> 56bd2c43
+        assert True