# Copyright 2019 The AmpliGraph Authors. All Rights Reserved.
#
# This file is Licensed under the Apache License, Version 2.0.
# A copy of the Licence is available in LICENCE, or at:
#
#     http://www.apache.org/licenses/LICENSE-2.0
#
import numpy as np
import pytest

from ampligraph.latent_features import TransE, DistMult, ComplEx, HolE, RandomBaseline
from ampligraph.datasets import load_wn18
from ampligraph.evaluation import evaluate_performance, hits_at_n_score


def test_fit_predict_TransE_early_stopping_with_filter():
    X = load_wn18()
<<<<<<< HEAD
    model = TransE(batches_count=1, seed=555, epochs=7, k=50, loss='pairwise',
                   loss_params={'margin': 5},
                   verbose=True, optimizer='adagrad',
                   optimizer_params={'lr': 0.1})
    X_filter = np.concatenate((X['train'], X['valid'], X['test']))
    model.fit(X['train'], True, {'x_valid': X['valid'][::100],
                                 'criteria': 'mrr',
                                 'x_filter': X_filter,
                                 'stop_interval': 2,
                                 'burn_in': 1,
                                 'check_interval': 2})

    y, _ = model.predict(X['test'][:1], get_ranks=True)
=======
    model = TransE(batches_count=1, seed=555, epochs=7, k=50, loss='pairwise', loss_params={'margin': 5},
                   verbose=True, optimizer='adagrad', optimizer_params={'lr': 0.1})
    X_filter = np.concatenate((X['train'], X['valid'], X['test']))
    model.fit(X['train'], True, {'x_valid': X['valid'][::100], 
                                 'criteria': 'mrr',
                                 'x_filter': X_filter,
                                 'stop_interval': 2, 
                                 'burn_in': 1,
                                 'check_interval': 2})
    
    y = model.predict(X['test'][:1])
>>>>>>> 64770f15
    print(y)


def test_fit_predict_TransE_early_stopping_without_filter():
    X = load_wn18()
<<<<<<< HEAD
    model = TransE(batches_count=1, seed=555, epochs=7, k=50, loss='pairwise',
                   loss_params={'margin': 5},
                   verbose=True, optimizer='adagrad',
                   optimizer_params={'lr': 0.1})
    model.fit(X['train'], True, {'x_valid': X['valid'][::100],
                                 'criteria': 'mrr',
                                 'stop_interval': 2,
                                 'burn_in': 1,
                                 'check_interval': 2})

    y, _ = model.predict(X['test'][:1], get_ranks=True)
=======
    model = TransE(batches_count=1, seed=555, epochs=7, k=50, loss='pairwise', loss_params={'margin': 5},
                   verbose=True, optimizer='adagrad', optimizer_params={'lr': 0.1})
    model.fit(X['train'], True, {'x_valid': X['valid'][::100], 
                                 'criteria': 'mrr',
                                 'stop_interval': 2, 
                                 'burn_in': 1,
                                 'check_interval': 2})
    
    y = model.predict(X['test'][:1])
>>>>>>> 64770f15
    print(y)


def test_evaluate_RandomBaseline():
    model = RandomBaseline(seed=0)
    X = load_wn18()
    model.fit(X["train"])
    ranks = evaluate_performance(X["test"], 
                                 model=model, 
                                 use_default_protocol=False,
                                 corrupt_side='s+o',
                                 verbose=False)
    hits10 = hits_at_n_score(ranks, n=10)
    hits1 = hits_at_n_score(ranks, n=1)
    assert hits10 < 0.01 and hits1 == 0.0


def test_fit_predict_transE():
<<<<<<< HEAD
    model = TransE(batches_count=1, seed=555, epochs=20, k=10,
                   loss='pairwise', loss_params={'margin': 5},
=======
    model = TransE(batches_count=1, seed=555, epochs=20, k=10, loss='pairwise', loss_params={'margin': 5}, 
>>>>>>> 64770f15
                   optimizer='adagrad', optimizer_params={'lr': 0.1})
    X = np.array([['a', 'y', 'b'],
                  ['b', 'y', 'a'],
                  ['a', 'y', 'c'],
                  ['c', 'y', 'a'],
                  ['a', 'y', 'd'],
                  ['c', 'y', 'd'],
                  ['b', 'y', 'c'],
                  ['f', 'y', 'e']])
    model.fit(X)
<<<<<<< HEAD
    y_pred, _ = model.predict(np.array([['f', 'y', 'e'], ['b', 'y', 'd']]),
                              get_ranks=True)
=======
    y_pred = model.predict(np.array([['f', 'y', 'e'], ['b', 'y', 'd']]))
>>>>>>> 64770f15
    print(y_pred)
    assert y_pred[0] > y_pred[1]


def test_fit_predict_DistMult():
<<<<<<< HEAD
    model = DistMult(batches_count=2, seed=555, epochs=20, k=10,
                     loss='pairwise', loss_params={'margin': 5},
=======
    model = DistMult(batches_count=2, seed=555, epochs=20, k=10, loss='pairwise', loss_params={'margin': 5}, 
>>>>>>> 64770f15
                     optimizer='adagrad', optimizer_params={'lr': 0.1})
    X = np.array([['a', 'y', 'b'],
                  ['b', 'y', 'a'],
                  ['a', 'y', 'c'],
                  ['c', 'y', 'a'],
                  ['a', 'y', 'd'],
                  ['c', 'y', 'd'],
                  ['b', 'y', 'c'],
                  ['f', 'y', 'e']])
    model.fit(X)
<<<<<<< HEAD
    y_pred, _ = model.predict(np.array([['f', 'y', 'e'], ['b', 'y', 'd']]),
                              get_ranks=True)
=======
    y_pred = model.predict(np.array([['f', 'y', 'e'], ['b', 'y', 'd']]))
>>>>>>> 64770f15
    print(y_pred)
    assert y_pred[0] > y_pred[1]


def test_fit_predict_CompleEx():
    model = ComplEx(batches_count=1, seed=555, epochs=20, k=10,
<<<<<<< HEAD
                    loss='pairwise', loss_params={'margin': 1},
                    regularizer='LP',
                    regularizer_params={'lambda': 0.1, 'p': 2},
=======
                    loss='pairwise', loss_params={'margin': 1}, regularizer='LP',
                    regularizer_params={'lambda': 0.1, 'p': 2}, 
>>>>>>> 64770f15
                    optimizer='adagrad', optimizer_params={'lr': 0.1})
    X = np.array([['a', 'y', 'b'],
                  ['b', 'y', 'a'],
                  ['a', 'y', 'c'],
                  ['c', 'y', 'a'],
                  ['a', 'y', 'd'],
                  ['c', 'y', 'd'],
                  ['b', 'y', 'c'],
                  ['f', 'y', 'e']])
    model.fit(X)
<<<<<<< HEAD
    y_pred, _ = model.predict(np.array([['f', 'y', 'e'], ['b', 'y', 'd']]),
                              get_ranks=True)
=======
    y_pred = model.predict(np.array([['f', 'y', 'e'], ['b', 'y', 'd']]))
>>>>>>> 64770f15
    print(y_pred)
    assert y_pred[0] > y_pred[1]


def test_fit_predict_HolE():
    model = HolE(batches_count=1, seed=555, epochs=20, k=10,
                 loss='pairwise', loss_params={'margin': 1}, regularizer='LP',
<<<<<<< HEAD
                 regularizer_params={'lambda': 0.1, 'p': 2},
=======
                 regularizer_params={'lambda': 0.1, 'p': 2}, 
>>>>>>> 64770f15
                 optimizer='adagrad', optimizer_params={'lr': 0.1})
    X = np.array([['a', 'y', 'b'],
                  ['b', 'y', 'a'],
                  ['a', 'y', 'c'],
                  ['c', 'y', 'a'],
                  ['a', 'y', 'd'],
                  ['c', 'y', 'd'],
                  ['b', 'y', 'c'],
                  ['f', 'y', 'e']])
    model.fit(X)
<<<<<<< HEAD
    y_pred, _ = model.predict(np.array([['f', 'y', 'e'], ['b', 'y', 'd']]),
                              get_ranks=True)
=======
    y_pred = model.predict(np.array([['f', 'y', 'e'], ['b', 'y', 'd']]))
>>>>>>> 64770f15
    print(y_pred)
    assert y_pred[0] > y_pred[1]


def test_retrain():
    model = ComplEx(batches_count=1, seed=555, epochs=20, k=10,
<<<<<<< HEAD
                    loss='pairwise', loss_params={'margin': 1},
                    regularizer='LP',
                    regularizer_params={'lambda': 0.1, 'p': 2},
=======
                    loss='pairwise', loss_params={'margin': 1}, regularizer='LP',
                    regularizer_params={'lambda': 0.1, 'p': 2}, 
>>>>>>> 64770f15
                    optimizer='adagrad', optimizer_params={'lr': 0.1})
    X = np.array([['a', 'y', 'b'],
                  ['b', 'y', 'a'],
                  ['a', 'y', 'c'],
                  ['c', 'y', 'a'],
                  ['a', 'y', 'd'],
                  ['c', 'y', 'd'],
                  ['b', 'y', 'c'],
                  ['f', 'y', 'e']])
    model.fit(X)
<<<<<<< HEAD
    y_pred_1st, _ = model.predict(np.array([['f', 'y', 'e'], ['b', 'y', 'd']]),
                                  get_ranks=True)
    model.fit(X)
    y_pred_2nd, _ = model.predict(np.array([['f', 'y', 'e'], ['b', 'y', 'd']]),
                                  get_ranks=True)
=======
    y_pred_1st = model.predict(np.array([['f', 'y', 'e'], ['b', 'y', 'd']]))
    model.fit(X)
    y_pred_2nd = model.predict(np.array([['f', 'y', 'e'], ['b', 'y', 'd']]))
>>>>>>> 64770f15
    np.testing.assert_array_equal(y_pred_1st, y_pred_2nd)


def test_fit_predict_wn18_TransE():
    X = load_wn18()
    model = TransE(batches_count=1, seed=555, epochs=5, k=100, loss='pairwise',
                   loss_params={'margin': 5},
                   verbose=True, optimizer='adagrad',
                   optimizer_params={'lr': 0.1})
    model.fit(X['train'])
    y = model.predict(X['test'][:1])

    print(y)


def test_missing_entity_ComplEx():

    X = np.array([['a', 'y', 'b'],
                  ['b', 'y', 'a'],
                  ['a', 'y', 'c'],
                  ['c', 'y', 'a'],
                  ['a', 'y', 'd'],
                  ['c', 'y', 'd'],
                  ['b', 'y', 'c'],
                  ['f', 'y', 'e']])
    model = ComplEx(batches_count=1, seed=555, epochs=2, k=5)
    model.fit(X)
    with pytest.raises(ValueError):
        model.predict(['a', 'y', 'zzzzzzzzzzz'])
    with pytest.raises(ValueError):
        model.predict(['a', 'xxxxxxxxxx', 'e'])
    with pytest.raises(ValueError):
        model.predict(['zzzzzzzz', 'y', 'e'])


def test_fit_predict_wn18_ComplEx():
    X = load_wn18()
    model = ComplEx(batches_count=1, seed=555, epochs=5, k=100,
<<<<<<< HEAD
                    loss='pairwise', loss_params={'margin': 1},
                    regularizer='LP',
                    regularizer_params={'lambda': 0.1, 'p': 2},
=======
                    loss='pairwise', loss_params={'margin': 1}, regularizer='LP',
                    regularizer_params={'lambda': 0.1, 'p': 2}, 
>>>>>>> 64770f15
                    optimizer='adagrad', optimizer_params={'lr': 0.1})
    model.fit(X['train'])
    y = model.predict(X['test'][:1])
    print(y)


def test_lookup_embeddings():
<<<<<<< HEAD
    model = DistMult(batches_count=2, seed=555, epochs=20, k=10,
                     loss='pairwise', loss_params={'margin': 5},
=======
    model = DistMult(batches_count=2, seed=555, epochs=20, k=10, loss='pairwise', loss_params={'margin': 5}, 
>>>>>>> 64770f15
                     optimizer='adagrad', optimizer_params={'lr': 0.1})
    X = np.array([['a', 'y', 'b'],
                  ['b', 'y', 'a'],
                  ['a', 'y', 'c'],
                  ['c', 'y', 'a'],
                  ['a', 'y', 'd'],
                  ['c', 'y', 'd'],
                  ['b', 'y', 'c'],
                  ['f', 'y', 'e']])
    model.fit(X)
    model.get_embeddings(['a', 'b'], embedding_type='entity')


def test_is_fitted_on():

    model = DistMult(batches_count=2, seed=555, epochs=1, k=10,
                     loss='pairwise', loss_params={'margin': 5},
                     optimizer='adagrad', optimizer_params={'lr': 0.1})
    X = np.array([['a', 'y', 'b'],
                  ['b', 'y', 'a'],
                  ['a', 'y', 'c'],
                  ['c', 'z', 'a'],
                  ['a', 'z', 'd']])

    model.fit(X)

    X1 = np.array([['a', 'y', 'b'],
                   ['b', 'y', 'a'],
                   ['a', 'y', 'c'],
                   ['c', 'z', 'a'],
                   ['g', 'z', 'd']])

    X2 = np.array([['a', 'y', 'b'],
                   ['b', 'y', 'a'],
                   ['a', 'y', 'c'],
                   ['c', 'z', 'a'],
                   ['a', 'x', 'd']])

    # Fits the train triples
    assert model.is_fitted_on(X) is True
    # Doesn't fit the extra entity triples
    assert model.is_fitted_on(X1) is False
    # Doesn't fit the extra relationship triples
    assert model.is_fitted_on(X2) is False<|MERGE_RESOLUTION|>--- conflicted
+++ resolved
@@ -15,21 +15,6 @@
 
 def test_fit_predict_TransE_early_stopping_with_filter():
     X = load_wn18()
-<<<<<<< HEAD
-    model = TransE(batches_count=1, seed=555, epochs=7, k=50, loss='pairwise',
-                   loss_params={'margin': 5},
-                   verbose=True, optimizer='adagrad',
-                   optimizer_params={'lr': 0.1})
-    X_filter = np.concatenate((X['train'], X['valid'], X['test']))
-    model.fit(X['train'], True, {'x_valid': X['valid'][::100],
-                                 'criteria': 'mrr',
-                                 'x_filter': X_filter,
-                                 'stop_interval': 2,
-                                 'burn_in': 1,
-                                 'check_interval': 2})
-
-    y, _ = model.predict(X['test'][:1], get_ranks=True)
-=======
     model = TransE(batches_count=1, seed=555, epochs=7, k=50, loss='pairwise', loss_params={'margin': 5},
                    verbose=True, optimizer='adagrad', optimizer_params={'lr': 0.1})
     X_filter = np.concatenate((X['train'], X['valid'], X['test']))
@@ -41,25 +26,11 @@
                                  'check_interval': 2})
     
     y = model.predict(X['test'][:1])
->>>>>>> 64770f15
     print(y)
 
 
 def test_fit_predict_TransE_early_stopping_without_filter():
     X = load_wn18()
-<<<<<<< HEAD
-    model = TransE(batches_count=1, seed=555, epochs=7, k=50, loss='pairwise',
-                   loss_params={'margin': 5},
-                   verbose=True, optimizer='adagrad',
-                   optimizer_params={'lr': 0.1})
-    model.fit(X['train'], True, {'x_valid': X['valid'][::100],
-                                 'criteria': 'mrr',
-                                 'stop_interval': 2,
-                                 'burn_in': 1,
-                                 'check_interval': 2})
-
-    y, _ = model.predict(X['test'][:1], get_ranks=True)
-=======
     model = TransE(batches_count=1, seed=555, epochs=7, k=50, loss='pairwise', loss_params={'margin': 5},
                    verbose=True, optimizer='adagrad', optimizer_params={'lr': 0.1})
     model.fit(X['train'], True, {'x_valid': X['valid'][::100], 
@@ -69,7 +40,6 @@
                                  'check_interval': 2})
     
     y = model.predict(X['test'][:1])
->>>>>>> 64770f15
     print(y)
 
 
@@ -88,12 +58,7 @@
 
 
 def test_fit_predict_transE():
-<<<<<<< HEAD
-    model = TransE(batches_count=1, seed=555, epochs=20, k=10,
-                   loss='pairwise', loss_params={'margin': 5},
-=======
     model = TransE(batches_count=1, seed=555, epochs=20, k=10, loss='pairwise', loss_params={'margin': 5}, 
->>>>>>> 64770f15
                    optimizer='adagrad', optimizer_params={'lr': 0.1})
     X = np.array([['a', 'y', 'b'],
                   ['b', 'y', 'a'],
@@ -104,23 +69,13 @@
                   ['b', 'y', 'c'],
                   ['f', 'y', 'e']])
     model.fit(X)
-<<<<<<< HEAD
-    y_pred, _ = model.predict(np.array([['f', 'y', 'e'], ['b', 'y', 'd']]),
-                              get_ranks=True)
-=======
-    y_pred = model.predict(np.array([['f', 'y', 'e'], ['b', 'y', 'd']]))
->>>>>>> 64770f15
+    y_pred = model.predict(np.array([['f', 'y', 'e'], ['b', 'y', 'd']]))
     print(y_pred)
     assert y_pred[0] > y_pred[1]
 
 
 def test_fit_predict_DistMult():
-<<<<<<< HEAD
-    model = DistMult(batches_count=2, seed=555, epochs=20, k=10,
-                     loss='pairwise', loss_params={'margin': 5},
-=======
     model = DistMult(batches_count=2, seed=555, epochs=20, k=10, loss='pairwise', loss_params={'margin': 5}, 
->>>>>>> 64770f15
                      optimizer='adagrad', optimizer_params={'lr': 0.1})
     X = np.array([['a', 'y', 'b'],
                   ['b', 'y', 'a'],
@@ -131,26 +86,15 @@
                   ['b', 'y', 'c'],
                   ['f', 'y', 'e']])
     model.fit(X)
-<<<<<<< HEAD
-    y_pred, _ = model.predict(np.array([['f', 'y', 'e'], ['b', 'y', 'd']]),
-                              get_ranks=True)
-=======
-    y_pred = model.predict(np.array([['f', 'y', 'e'], ['b', 'y', 'd']]))
->>>>>>> 64770f15
+    y_pred = model.predict(np.array([['f', 'y', 'e'], ['b', 'y', 'd']]))
     print(y_pred)
     assert y_pred[0] > y_pred[1]
 
 
 def test_fit_predict_CompleEx():
     model = ComplEx(batches_count=1, seed=555, epochs=20, k=10,
-<<<<<<< HEAD
-                    loss='pairwise', loss_params={'margin': 1},
-                    regularizer='LP',
-                    regularizer_params={'lambda': 0.1, 'p': 2},
-=======
                     loss='pairwise', loss_params={'margin': 1}, regularizer='LP',
                     regularizer_params={'lambda': 0.1, 'p': 2}, 
->>>>>>> 64770f15
                     optimizer='adagrad', optimizer_params={'lr': 0.1})
     X = np.array([['a', 'y', 'b'],
                   ['b', 'y', 'a'],
@@ -161,12 +105,7 @@
                   ['b', 'y', 'c'],
                   ['f', 'y', 'e']])
     model.fit(X)
-<<<<<<< HEAD
-    y_pred, _ = model.predict(np.array([['f', 'y', 'e'], ['b', 'y', 'd']]),
-                              get_ranks=True)
-=======
-    y_pred = model.predict(np.array([['f', 'y', 'e'], ['b', 'y', 'd']]))
->>>>>>> 64770f15
+    y_pred = model.predict(np.array([['f', 'y', 'e'], ['b', 'y', 'd']]))
     print(y_pred)
     assert y_pred[0] > y_pred[1]
 
@@ -174,11 +113,7 @@
 def test_fit_predict_HolE():
     model = HolE(batches_count=1, seed=555, epochs=20, k=10,
                  loss='pairwise', loss_params={'margin': 1}, regularizer='LP',
-<<<<<<< HEAD
-                 regularizer_params={'lambda': 0.1, 'p': 2},
-=======
                  regularizer_params={'lambda': 0.1, 'p': 2}, 
->>>>>>> 64770f15
                  optimizer='adagrad', optimizer_params={'lr': 0.1})
     X = np.array([['a', 'y', 'b'],
                   ['b', 'y', 'a'],
@@ -189,26 +124,15 @@
                   ['b', 'y', 'c'],
                   ['f', 'y', 'e']])
     model.fit(X)
-<<<<<<< HEAD
-    y_pred, _ = model.predict(np.array([['f', 'y', 'e'], ['b', 'y', 'd']]),
-                              get_ranks=True)
-=======
-    y_pred = model.predict(np.array([['f', 'y', 'e'], ['b', 'y', 'd']]))
->>>>>>> 64770f15
+    y_pred = model.predict(np.array([['f', 'y', 'e'], ['b', 'y', 'd']]))
     print(y_pred)
     assert y_pred[0] > y_pred[1]
 
 
 def test_retrain():
     model = ComplEx(batches_count=1, seed=555, epochs=20, k=10,
-<<<<<<< HEAD
-                    loss='pairwise', loss_params={'margin': 1},
-                    regularizer='LP',
-                    regularizer_params={'lambda': 0.1, 'p': 2},
-=======
                     loss='pairwise', loss_params={'margin': 1}, regularizer='LP',
                     regularizer_params={'lambda': 0.1, 'p': 2}, 
->>>>>>> 64770f15
                     optimizer='adagrad', optimizer_params={'lr': 0.1})
     X = np.array([['a', 'y', 'b'],
                   ['b', 'y', 'a'],
@@ -219,17 +143,9 @@
                   ['b', 'y', 'c'],
                   ['f', 'y', 'e']])
     model.fit(X)
-<<<<<<< HEAD
-    y_pred_1st, _ = model.predict(np.array([['f', 'y', 'e'], ['b', 'y', 'd']]),
-                                  get_ranks=True)
-    model.fit(X)
-    y_pred_2nd, _ = model.predict(np.array([['f', 'y', 'e'], ['b', 'y', 'd']]),
-                                  get_ranks=True)
-=======
     y_pred_1st = model.predict(np.array([['f', 'y', 'e'], ['b', 'y', 'd']]))
     model.fit(X)
     y_pred_2nd = model.predict(np.array([['f', 'y', 'e'], ['b', 'y', 'd']]))
->>>>>>> 64770f15
     np.testing.assert_array_equal(y_pred_1st, y_pred_2nd)
 
 
@@ -268,14 +184,8 @@
 def test_fit_predict_wn18_ComplEx():
     X = load_wn18()
     model = ComplEx(batches_count=1, seed=555, epochs=5, k=100,
-<<<<<<< HEAD
-                    loss='pairwise', loss_params={'margin': 1},
-                    regularizer='LP',
-                    regularizer_params={'lambda': 0.1, 'p': 2},
-=======
                     loss='pairwise', loss_params={'margin': 1}, regularizer='LP',
                     regularizer_params={'lambda': 0.1, 'p': 2}, 
->>>>>>> 64770f15
                     optimizer='adagrad', optimizer_params={'lr': 0.1})
     model.fit(X['train'])
     y = model.predict(X['test'][:1])
@@ -283,12 +193,7 @@
 
 
 def test_lookup_embeddings():
-<<<<<<< HEAD
-    model = DistMult(batches_count=2, seed=555, epochs=20, k=10,
-                     loss='pairwise', loss_params={'margin': 5},
-=======
     model = DistMult(batches_count=2, seed=555, epochs=20, k=10, loss='pairwise', loss_params={'margin': 5}, 
->>>>>>> 64770f15
                      optimizer='adagrad', optimizer_params={'lr': 0.1})
     X = np.array([['a', 'y', 'b'],
                   ['b', 'y', 'a'],
