# Copyright 2019 The AmpliGraph Authors. All Rights Reserved.
#
# This file is Licensed under the Apache License, Version 2.0.
# A copy of the Licence is available in LICENCE, or at:
#
#     http://www.apache.org/licenses/LICENSE-2.0
#
"""Helper functions to load knowledge graphs."""

from .datasets import load_from_csv, load_from_rdf, load_fb15k, load_wn18, load_fb15k_237, load_from_ntriples, \
    load_yago3_10, load_wn18rr, load_wn11, load_fb13

from .abstract_dataset_adapter import AmpligraphDatasetAdapter
from .sqlite_adapter import SQLiteAdapter
from .numpy_adapter import NumpyDatasetAdapter
from .conve_adapter import ConvEDatasetAdapter

__all__ = ['load_from_csv', 'load_from_rdf', 'load_from_ntriples', 'load_wn18', 'load_fb15k',
<<<<<<< HEAD
           'load_fb15k_237', 'load_yago3_10', 'load_wn18rr', 
           'AmpligraphDatasetAdapter', 'NumpyDatasetAdapter', 'SQLiteAdapter', 'ConvEDatasetAdapter']
=======
           'load_fb15k_237', 'load_yago3_10', 'load_wn18rr', 'load_wn11', 'load_fb13',
           'AmpligraphDatasetAdapter', 'NumpyDatasetAdapter', 'SQLiteAdapter']
>>>>>>> 56bd2c43
<|MERGE_RESOLUTION|>--- conflicted
+++ resolved
@@ -16,10 +16,5 @@
 from .conve_adapter import ConvEDatasetAdapter
 
 __all__ = ['load_from_csv', 'load_from_rdf', 'load_from_ntriples', 'load_wn18', 'load_fb15k',
-<<<<<<< HEAD
-           'load_fb15k_237', 'load_yago3_10', 'load_wn18rr', 
-           'AmpligraphDatasetAdapter', 'NumpyDatasetAdapter', 'SQLiteAdapter', 'ConvEDatasetAdapter']
-=======
            'load_fb15k_237', 'load_yago3_10', 'load_wn18rr', 'load_wn11', 'load_fb13',
-           'AmpligraphDatasetAdapter', 'NumpyDatasetAdapter', 'SQLiteAdapter']
->>>>>>> 56bd2c43
+           'AmpligraphDatasetAdapter', 'NumpyDatasetAdapter', 'SQLiteAdapter', 'ConvEDatasetAdapter']