# Copyright 2019 The AmpliGraph Authors. All Rights Reserved.
#
# This file is Licensed under the Apache License, Version 2.0.
# A copy of the Licence is available in LICENCE, or at:
#
#     http://www.apache.org/licenses/LICENSE-2.0
#
import tensorflow as tf
import abc
import logging

LOSS_REGISTRY = {}

logger = logging.getLogger(__name__)
logger.setLevel(logging.DEBUG)

# Default margin used by pairwise and absolute margin loss
DEFAULT_MARGIN = 1

# default sampling temperature used by adversarial loss
DEFAULT_ALPHA_ADVERSARIAL = 0.5

# Default margin used by margin based adversarial loss
DEFAULT_MARGIN_ADVERSARIAL = 3

<<<<<<< HEAD
# Min score below which the values will be clipped before applying exponential
DEFAULT_CLIP_EXP_LOWER = -75.0

# Max score above which the values will be clipped before applying exponential
DEFAULT_CLIP_EXP_UPPER = 75.0
=======
# Default label smoothing for ConvE
DEFAULT_LABEL_SMOOTHING = None

# Default label weighting for ConvE
DEFAULT_LABEL_WEIGHTING = False
>>>>>>> 267770f9


def register_loss(name, external_params=None, class_params=None):
    if external_params is None:
        external_params = []

    default_class_params = {'require_same_size_pos_neg': True}

    if class_params is None:
        class_params = default_class_params

    def populate_class_params():
        LOSS_REGISTRY[name].class_params = {
            'require_same_size_pos_neg': class_params.get('require_same_size_pos_neg',
                                                          default_class_params['require_same_size_pos_neg'])
        }

    def insert_in_registry(class_handle):
        LOSS_REGISTRY[name] = class_handle
        class_handle.name = name
        LOSS_REGISTRY[name].external_params = external_params
        populate_class_params()
        return class_handle

    return insert_in_registry


def clip_before_exp(value):
    """Clip the value for stability of exponential
    """
    return tf.clip_by_value(value,
                            clip_value_min=DEFAULT_CLIP_EXP_LOWER,
                            clip_value_max=DEFAULT_CLIP_EXP_UPPER)


class Loss(abc.ABC):
    """Abstract class for loss function.
    """

    name = ""
    external_params = []
    class_params = {}

    def __init__(self, eta, hyperparam_dict, verbose=False):
        """Initialize Loss.

        Parameters
        ----------
        eta: int
            number of negatives
        hyperparam_dict : dict
            dictionary of hyperparams.
            (Keys are described in the hyperparameters section)
        """
        self._loss_parameters = {}
        self._dependencies = []

        # perform check to see if all the required external hyperparams are passed
        try:
            self._loss_parameters['eta'] = eta
            self._init_hyperparams(hyperparam_dict)
            if verbose:
                logger.info('\n--------- Loss ---------')
                logger.info('Name : {}'.format(self.name))
                for key, value in self._loss_parameters.items():
                    logger.info('{} : {}'.format(key, value))
        except KeyError as e:
            msg = 'Some of the hyperparams for loss were not passed to the loss function.\n{}'.format(e)
            logger.error(msg)
            raise Exception(msg)

    def get_state(self, param_name):
        """Get the state value.

        Parameters
        ----------
        param_name : string
            Name of the state for which one wants to query the value.
        Returns
        -------
        param_value:
            The value of the corresponding state.
        """
        try:
            param_value = LOSS_REGISTRY[self.name].class_params.get(param_name)
            return param_value
        except KeyError as e:
            msg = 'Invalid Keu.\n{}'.format(e)
            logger.error(msg)
            raise Exception(msg)

    def _init_hyperparams(self, hyperparam_dict):
        """Initializes the hyperparameters needed by the algorithm.

        Parameters
        ----------
        hyperparam_dict : dictionary
            Consists of key value pairs. The Loss will check the keys to get the corresponding params.
        """
        msg = 'This function is a placeholder in an abstract class'
        logger.error(msg)
        NotImplementedError(msg)

    def _inputs_check(self, scores_pos, scores_neg):
        """Creates any dependencies that need to be checked before performing loss computations

        Parameters
        ----------
        scores_pos : tf.Tensor
            A tensor of scores assigned to positive statements.
        scores_neg : tf.Tensor
            A tensor of scores assigned to negative statements.
        """
        logger.debug('Creating dependencies before loss computations.')
        self._dependencies = []
        if LOSS_REGISTRY[self.name].class_params['require_same_size_pos_neg'] and self._loss_parameters['eta'] != 1:
            logger.debug('Dependencies found: \n\tRequired same size positive and negative. \n\tEta is not 1.')
            self._dependencies.append(tf.Assert(tf.equal(tf.shape(scores_pos)[0], tf.shape(scores_neg)[0]),
                                                [tf.shape(scores_pos)[0], tf.shape(scores_neg)[0]]))

    def _apply(self, scores_pos, scores_neg):
        """Apply the loss function. Every inherited class must implement this function.
        (All the TF code must go in this function.)

        Parameters
        ----------
        scores_pos : tf.Tensor
            A tensor of scores assigned to positive statements.
        scores_neg : tf.Tensor
            A tensor of scores assigned to negative statements.

        Returns
        -------
        loss : tf.Tensor
            The loss value that must be minimized.
        """
        msg = 'This function is a placeholder in an abstract class.'
        logger.error(msg)
        NotImplementedError(msg)

    def apply(self, scores_pos, scores_neg):
        """Interface to external world.
        This function does the input checks, preprocesses input and finally applies loss function.

        Parameters
        ----------
        scores_pos : tf.Tensor
            A tensor of scores assigned to positive statements.
        scores_neg : tf.Tensor
            A tensor of scores assigned to negative statements.

        Returns
        -------
        loss : tf.Tensor
            The loss value that must be minimized.
        """
        self._inputs_check(scores_pos, scores_neg)
        with tf.control_dependencies(self._dependencies):
            loss = self._apply(scores_pos, scores_neg)
        return loss


@register_loss("pairwise", ['margin'])
class PairwiseLoss(Loss):
    r"""Pairwise, max-margin loss.

    Introduced in :cite:`bordes2013translating`.

    .. math::

        \mathcal{L}(\Theta) = \sum_{t^+ \in \mathcal{G}}\sum_{t^- \in \mathcal{C}}max(0, [\gamma + f_{model}(t^-;\Theta)
         - f_{model}(t^+;\Theta)])

    where :math:`\gamma` is the margin, :math:`\mathcal{G}` is the set of positives,
    :math:`\mathcal{C}` is the set of corruptions, :math:`f_{model}(t;\Theta)` is the model-specific scoring function.

    """

    def __init__(self, eta, loss_params=None, verbose=False):
        """Initialize Loss.

        Parameters
        ----------
        eta: int
            Number of negatives.
        loss_params : dict
            Dictionary of loss-specific hyperparams:

            - **'margin'**: (float). Margin to be used in pairwise loss computation (default: 1)

            Example: ``loss_params={'margin': 1}``
        """
        if loss_params is None:
            loss_params = {'margin': DEFAULT_MARGIN}
        super().__init__(eta, loss_params, verbose)

    def _init_hyperparams(self, hyperparam_dict):
        """Verifies and stores the hyperparameters needed by the algorithm.

        Parameters
        ----------
        hyperparam_dict : dictionary
            Consists of key value pairs. The Loss will check the keys to get the corresponding params

            - **margin** - Margin to be used in pairwise loss computation(default:1)
        """
        self._loss_parameters['margin'] = hyperparam_dict.get('margin', DEFAULT_MARGIN)

    def _apply(self, scores_pos, scores_neg):
        """Apply the loss function.

        Parameters
        ----------
        scores_pos : tf.Tensor, shape [n, 1]
            A tensor of scores assigned to positive statements.
        scores_neg : tf.Tensor, shape [n, 1]
            A tensor of scores assigned to negative statements.

        Returns
        -------
        loss : tf.Tensor
            The loss value that must be minimized.

        """
        margin = tf.constant(self._loss_parameters['margin'], dtype=tf.float32, name='margin')
        loss = tf.reduce_sum(tf.maximum(margin - scores_pos + scores_neg, 0))
        return loss


@register_loss("nll")
class NLLLoss(Loss):
    r"""Negative log-likelihood loss.

    As described in :cite:`trouillon2016complex`.

    .. math::

        \mathcal{L}(\Theta) = \sum_{t \in \mathcal{G} \cup \mathcal{C}}log(1 + exp(-y \, f_{model}(t;\Theta)))

    where :math:`y \in {-1, 1}` is the label of the statement, :math:`\mathcal{G}` is the set of positives,
    :math:`\mathcal{C}` is the set of corruptions, :math:`f_{model}(t;\Theta)` is the model-specific scoring function.

    """

    def __init__(self, eta, loss_params=None, verbose=False):
        """Initialize Loss.

        Parameters
        ----------
        eta: int
            Number of negatives.
        loss_params : dict
            Dictionary of hyperparams. No hyperparameters are required for this loss.
        """
        if loss_params is None:
            loss_params = {}
        super().__init__(eta, loss_params, verbose)

    def _init_hyperparams(self, hyperparam_dict):
        """Initializes the hyperparameters needed by the algorithm.

        Parameters
        ----------
        hyperparam_dict : dictionary
            Consists of key value pairs. The Loss will check the keys to get the corresponding params.
        """
        return

    def _apply(self, scores_pos, scores_neg):
        """Apply the loss function.

        Parameters
        ----------
        scores_pos : tf.Tensor, shape [n, 1]
            A tensor of scores assigned to positive statements.
        scores_neg : tf.Tensor, shape [n, 1]
            A tensor of scores assigned to negative statements.

        Returns
        -------
        loss : tf.Tensor
            The loss value that must be minimized.

        """
        scores_neg = clip_before_exp(scores_neg)
        scores_pos = clip_before_exp(scores_pos)
        scores = tf.concat([-scores_pos, scores_neg], 0)
        return tf.reduce_sum(tf.log(1 + tf.exp(scores)))


@register_loss("absolute_margin", ['margin'])
class AbsoluteMarginLoss(Loss):
    r"""Absolute margin , max-margin loss.

    Introduced in :cite:`Hamaguchi2017`.

    .. math::

        \mathcal{L}(\Theta) = \sum_{t^+ \in \mathcal{G}}\sum_{t^- \in \mathcal{C}} f_{model}(t^-;\Theta)
        - max(0, [\gamma - f_{model}(t^+;\Theta)])

    where :math:`\gamma` is the margin, :math:`\mathcal{G}` is the set of positives, :math:`\mathcal{C}` is the
    set of corruptions, :math:`f_{model}(t;\Theta)` is the model-specific scoring function.

    """

    def __init__(self, eta, loss_params=None, verbose=False):
        """Initialize Loss

        Parameters
        ----------
        eta: int
            Number of negatives.
        loss_params : dict
            Dictionary of loss-specific hyperparams:

            - **'margin'**: float. Margin to be used in pairwise loss computation (default:1)

            Example: ``loss_params={'margin': 1}``
        """
        if loss_params is None:
            loss_params = {'margin': DEFAULT_MARGIN}
        super().__init__(eta, loss_params, verbose)

    def _init_hyperparams(self, hyperparam_dict):
        """Initializes the hyperparameters needed by the algorithm.

        Parameters
        ----------
        hyperparam_dict : dict
           Consists of key value pairs. The Loss will check the keys to get the corresponding params.

           **margin** - Margin to be used in loss computation(default:1)

        Returns
        -------
        """
        self._loss_parameters['margin'] = hyperparam_dict.get('margin', DEFAULT_MARGIN)

    def _apply(self, scores_pos, scores_neg):
        """Apply the loss function.

        Parameters
        ----------
        scores_pos : tf.Tensor, shape [n, 1]
           A tensor of scores assigned to positive statements.
        scores_neg : tf.Tensor, shape [n, 1]
           A tensor of scores assigned to negative statements.

        Returns
        -------
        loss : tf.Tensor
           The loss value that must be minimized.

        """
        margin = tf.constant(self._loss_parameters['margin'], dtype=tf.float32, name='margin')
        loss = tf.reduce_sum(tf.maximum(margin + scores_neg, 0) - scores_pos)
        return loss


@register_loss("self_adversarial", ['margin', 'alpha'], {'require_same_size_pos_neg': False})
class SelfAdversarialLoss(Loss):
    r"""Self adversarial sampling loss.

    Introduced in :cite:`sun2018rotate`.

    .. math::

        \mathcal{L} = -log\, \sigma(\gamma + f_{model} (\mathbf{s},\mathbf{o}))
        - \sum_{i=1}^{n} p(h_{i}^{'}, r, t_{i}^{'} ) \ log \
        \sigma(-f_{model}(\mathbf{s}_{i}^{'},\mathbf{o}_{i}^{'}) - \gamma)

    where :math:`\mathbf{s}, \mathbf{o} \in \mathcal{R}^k` are the embeddings of the subject
    and object of a triple :math:`t=(s,r,o)`, :math:`\gamma` is the margin, :math:`\sigma` the sigmoid function,
    and :math:`p(s_{i}^{'}, r, o_{i}^{'} )` is the negatives sampling distribution which is defined as:

    .. math::

        p(s'_j, r, o'_j | \{(s_i, r_i, o_i)\}) = \frac{\exp \alpha \, f_{model}(\mathbf{s'_j}, \mathbf{o'_j})}
        {\sum_i \exp \alpha \, f_{model}(\mathbf{s'_i}, \mathbf{o'_i})}

    where :math:`\alpha` is the temperature of sampling, :math:`f_{model}` is the scoring function of
    the desired embeddings model.


    """

    def __init__(self, eta, loss_params=None, verbose=False):
        """Initialize Loss

        Parameters
        ----------
        eta: int
            number of negatives
        loss_params : dict
            Dictionary of loss-specific hyperparams:

            - **'margin'**: (float). Margin to be used for loss computation (default: 1)
            - **'alpha'** : (float). Temperature of sampling (default:0.5)

            Example: ``loss_params={'margin': 1, 'alpha': 0.5}``

        """
        if loss_params is None:
            loss_params = {'margin': DEFAULT_MARGIN_ADVERSARIAL, 'alpha': DEFAULT_ALPHA_ADVERSARIAL}
        super().__init__(eta, loss_params, verbose)

    def _init_hyperparams(self, hyperparam_dict):
        """Initializes the hyperparameters needed by the algorithm.

        Parameters
        ----------
        hyperparam_dict : dictionary
            Consists of key value pairs. The Loss will check the keys to get the corresponding params

            - **margin** - Margin to be used in adversarial loss computation (default:3)

            - **alpha** - Temperature of sampling (default:0.5)
        """
        self._loss_parameters['margin'] = hyperparam_dict.get('margin', DEFAULT_MARGIN_ADVERSARIAL)
        self._loss_parameters['alpha'] = hyperparam_dict.get('alpha', DEFAULT_ALPHA_ADVERSARIAL)

    def _apply(self, scores_pos, scores_neg):
        """Apply the loss function.

       Parameters
       ----------
       scores_pos : tf.Tensor, shape [n, 1]
           A tensor of scores assigned to positive statements.
       scores_neg : tf.Tensor, shape [n*negative_count, 1]
           A tensor of scores assigned to negative statements.

       Returns
       -------
       loss : tf.Tensor
           The loss value that must be minimized.

       """
        margin = tf.constant(self._loss_parameters['margin'], dtype=tf.float32, name='margin')
        alpha = tf.constant(self._loss_parameters['alpha'], dtype=tf.float32, name='alpha')

        # Compute p(neg_samples) based on eq 4
        scores_neg_reshaped = tf.reshape(scores_neg, [self._loss_parameters['eta'], tf.shape(scores_pos)[0]])
        p_neg = tf.nn.softmax(alpha * scores_neg_reshaped, axis=0)

        # Compute Loss based on eg 5
        loss = tf.reduce_sum(-tf.log_sigmoid(margin - tf.negative(scores_pos))) - tf.reduce_sum(
            tf.multiply(p_neg, tf.log_sigmoid(tf.negative(scores_neg_reshaped) - margin)))

        return loss


@register_loss("multiclass_nll", [], {'require_same_size_pos_neg': False})
class NLLMulticlass(Loss):
    r"""Multiclass NLL Loss.

    Introduced in :cite:`chen2015` where both the subject and objects are corrupted (to use it in this way pass
    corrupt_sides = ['s', 'o'] to embedding_model_params) .

    This loss was re-engineered in :cite:`kadlecBK17` where only the object was corrupted to get improved
    performance (to use it in this way pass corrupt_sides = 'o' to embedding_model_params).

    .. math::

        \mathcal{L(X)} = -\sum_{x_{e_1,e_2,r_k} \in X} log\,p(e_2|e_1,r_k)
         -\sum_{x_{e_1,e_2,r_k} \in X} log\,p(e_1|r_k, e_2)

    Examples
    --------
    >>> from ampligraph.latent_features import TransE
    >>> model = TransE(batches_count=1, seed=555, epochs=20, k=10,
    >>>                embedding_model_params={'corrupt_sides':['s', 'o']},
    >>>                loss='multiclass_nll', loss_params={})

    """
    def __init__(self, eta, loss_params=None, verbose=False):
        """Initialize Loss

        Parameters
        ----------
        eta: int
            number of negatives
        loss_params : dict
            Dictionary of loss-specific hyperparams:

        """
        if loss_params is None:
            loss_params = {}
        super().__init__(eta, loss_params, verbose)

    def _init_hyperparams(self, hyperparam_dict):
        """Verifies and stores the hyperparameters needed by the algorithm.

        Parameters
        ----------
        hyperparam_dict : dictionary
            Consists of key value pairs. The Loss will check the keys to get the corresponding params
        """
        pass

    def _apply(self, scores_pos, scores_neg):
        """Apply the loss function.

       Parameters
       ----------
       scores_pos : tf.Tensor, shape [n, 1]
           A tensor of scores assigned to positive statements.
       scores_neg : tf.Tensor, shape [n*negative_count, 1]
           A tensor of scores assigned to negative statements.

       Returns
       -------
       loss : float
           The loss value that must be minimized.

       """
        # Fix for numerical instability of multiclass loss
        scores_pos = clip_before_exp(scores_pos)
        scores_neg = clip_before_exp(scores_neg)

        scores_neg_reshaped = tf.reshape(scores_neg, [self._loss_parameters['eta'], tf.shape(scores_pos)[0]])
        neg_exp = tf.exp(scores_neg_reshaped)
        pos_exp = tf.exp(scores_pos)
        softmax_score = pos_exp / (tf.reduce_sum(neg_exp, axis=0) + pos_exp)

        loss = -tf.reduce_sum(tf.log(softmax_score))
        return loss


@register_loss('bce', ['label_smoothing', 'label_weighting'], {'require_same_size_pos_neg': False})
class BCELoss(Loss):
    r""" Binary Cross Entropy Loss.

        .. math::

            \mathcal{L} = - \frac{1}{N} \sum_{i=1}^{N} y_i \cdot log(p(y_i)) + (1-y_i) \cdot log(1-p(y_i))

        Examples
        --------
        >>> from ampligraph.latent_features.models import ConvE
        >>> model = ConvE(batches_count=1, seed=555, epochs=20, k=10, loss='bce', loss_params={})
    """

    def __init__(self, eta, loss_params={}, verbose=False):
        """Initialize Loss

        Parameters
        ----------
        loss_params : dict
            Dictionary of loss-specific hyperparams:

        """
        super().__init__(eta, loss_params, verbose)

    def _inputs_check(self, y_true, y_pred):
        """ Creates any dependencies that need to be checked before performing loss computations

        Parameters
        ----------
        y_true : tf.Tensor
            A tensor of ground truth values.
        y_pred : tf.Tensor
            A tensor of predicted values.
        """

        logger.debug('Creating dependencies before loss computations.')

        self._dependencies = []
        logger.debug('Dependencies found: \n\tRequired same size y_true and y_pred. ')
        self._dependencies.append(tf.Assert(tf.equal(tf.shape(y_pred)[0], tf.shape(y_true)[0]),
                                            [tf.shape(y_pred)[0], tf.shape(y_true)[0]]))

        if self._loss_parameters['label_smoothing'] is not None:
            if 'num_entities' not in self._loss_parameters.keys():
                msg = "To apply label smoothing the number of entities must be known. " \
                      "Set using '_set_hyperparams('num_entities', value)'."
                logger.error(msg)
                raise Exception(msg)

    def _init_hyperparams(self, hyperparam_dict):
        """ Verifies and stores the hyperparameters needed by the algorithm.

        Parameters
        ----------
        hyperparam_dict : dictionary
            Consists of key value pairs. The Loss will check the keys to get the corresponding params
            - **label_smoothing** (float): Apply label smoothing to vector of true labels. Can improve multi-class
            classification training by using soft targets that are a weighted average of hard targets and the
            uniform distribution over labels. Default: None
            - **label_weighting** (bool): Apply label weighting to vector of true labels. Gives lower weight to
            outputs with more positives in one-hot vector. Default: False

        """

        self._loss_parameters['label_smoothing'] = hyperparam_dict.get('label_smoothing', DEFAULT_LABEL_SMOOTHING)
        self._loss_parameters['label_weighting'] = hyperparam_dict.get('label_weighting', DEFAULT_LABEL_WEIGHTING)

    def _set_hyperparams(self, key, value):
        """ Set a hyperparameter needed by the loss function.

        Parameters
        ----------
        key : key for hyperparams dictionary
        value : value for hyperparams dictionary

        Returns
        -------

        """

        if key in self._loss_parameters.keys():
            msg = '{} already exists in loss hyperparameters dict with value {} \n' \
                  'Overriding with value {}.'.format(key, self._loss_parameters[key], value)
            logger.info(msg)

        self._loss_parameters[key] = value

    def apply(self, y_true, y_pred):
        """ Interface to external world.
        This function does the input checks, preprocesses input and finally applies loss function.

        Parameters
        ----------
        y_true : tf.Tensor
            A tensor of ground truth values.
        y_true : tf.Tensor
            A tensor of predicted values.

        Returns
        -------
        loss : tf.Tensor
            The loss value that must be minimized.
        """
        self._inputs_check(y_true, y_pred)
        with tf.control_dependencies(self._dependencies):
            loss = self._apply(y_true, y_pred)
        return loss

    def _apply(self, y_true, y_pred):
        """ Apply the loss function.

        Parameters
        ----------
        y_true : tf.Tensor
            A tensor of true values.
        y_pred : tf.Tensor
            A tensor of predicted values.

       Returns
       -------
       loss : float
           The loss value that must be minimized.

       """

        if self._loss_parameters['label_smoothing'] is not None:
            y_true = tf.add((1 - self._loss_parameters['label_smoothing']) * y_true,
                            (self._loss_parameters['label_smoothing']) / self._loss_parameters['num_entities'])

        if self._loss_parameters['label_weighting']:

            eps = 1e-6
            wt = tf.reduce_mean(y_true)
            loss = -tf.reduce_sum((1 - wt) * y_true * tf.log_sigmoid(y_pred)
                                  + wt * (1 - y_true) * tf.log(1 - tf.sigmoid(y_pred) + eps))

        else:
            loss = tf.reduce_sum(tf.nn.sigmoid_cross_entropy_with_logits(labels=y_true, logits=y_pred))

        return loss<|MERGE_RESOLUTION|>--- conflicted
+++ resolved
@@ -23,19 +23,17 @@
 # Default margin used by margin based adversarial loss
 DEFAULT_MARGIN_ADVERSARIAL = 3
 
-<<<<<<< HEAD
 # Min score below which the values will be clipped before applying exponential
 DEFAULT_CLIP_EXP_LOWER = -75.0
 
 # Max score above which the values will be clipped before applying exponential
 DEFAULT_CLIP_EXP_UPPER = 75.0
-=======
+
 # Default label smoothing for ConvE
 DEFAULT_LABEL_SMOOTHING = None
 
 # Default label weighting for ConvE
 DEFAULT_LABEL_WEIGHTING = False
->>>>>>> 267770f9
 
 
 def register_loss(name, external_params=None, class_params=None):
