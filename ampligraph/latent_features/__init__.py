--- conflicted
+++ resolved
@@ -14,11 +14,6 @@
 
 """
 
-<<<<<<< HEAD
-from .models import EmbeddingModel, TransE, DistMult, ComplEx, HolE, RandomBaseline, MODEL_REGISTRY, \
-    set_entity_threshold, reset_entity_threshold
-from .conve import ConvE
-=======
 from .models.EmbeddingModel import EmbeddingModel, MODEL_REGISTRY, set_entity_threshold, reset_entity_threshold
 from .models.TransE import TransE
 from .models.DistMult import DistMult
@@ -26,7 +21,8 @@
 from .models.HolE import HolE
 from .models.RandomBaseline import RandomBaseline
 from .models.ConvKB import ConvKB
->>>>>>> 56bd2c43
+from .models.ConvE import ConvE
+
 from .loss_functions import Loss, AbsoluteMarginLoss, SelfAdversarialLoss, NLLLoss, PairwiseLoss,\
     NLLMulticlass, BCELoss, NeuralLoss, LOSS_REGISTRY
 from .regularizers import Regularizer, LPRegularizer, REGULARIZER_REGISTRY
@@ -37,15 +33,8 @@
 
 __all__ = ['LOSS_REGISTRY', 'REGULARIZER_REGISTRY', 'MODEL_REGISTRY', 'OPTIMIZER_REGISTRY', 'INITIALIZER_REGISTRY',
            'set_entity_threshold', 'reset_entity_threshold',
-<<<<<<< HEAD
-           'EmbeddingModel', 'TransE', 'DistMult', 'ComplEx', 'HolE', 'RandomBaseline', 'ConvE',
-           'Loss', 'AbsoluteMarginLoss', 'SelfAdversarialLoss', 'NLLLoss', 'PairwiseLoss', 'NLLMulticlass', 'BCELoss',
-           'NeuralLoss', 'Regularizer', 'LPRegularizer', 'Optimizer', 'AdagradOptimizer', 'AdamOptimizer',
-           'MomentumOptimizer', 'SGDOptimizer', 'Initializer', 'RandomNormal', 'RandomUniform', 'Xavier',
-=======
            'EmbeddingModel', 'TransE', 'DistMult', 'ComplEx', 'HolE', 'ConvKB', 'RandomBaseline',
-           'Loss', 'AbsoluteMarginLoss', 'SelfAdversarialLoss', 'NLLLoss', 'PairwiseLoss', 'NLLMulticlass',
+           'Loss', 'AbsoluteMarginLoss', 'SelfAdversarialLoss', 'NLLLoss', 'PairwiseLoss', 'BCELoss', 'NeuralLoss', 'NLLMulticlass',
            'Regularizer', 'LPRegularizer', 'Optimizer', 'AdagradOptimizer', 'AdamOptimizer', 'MomentumOptimizer', 
-           'SGDOptimizer', 'Initializer', 'RandomNormal', 'RandomUniform', 'Xavier',
->>>>>>> 56bd2c43
-           'get_entity_triples', 'save_model', 'restore_model']+           'SGDOptimizer', 'Initializer', 'RandomNormal', 'RandomUniform', 'Xavier', 'get_entity_triples',
+           'save_model', 'restore_model']