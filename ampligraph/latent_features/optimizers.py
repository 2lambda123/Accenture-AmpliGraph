--- conflicted
+++ resolved
@@ -1,18 +1,10 @@
-<<<<<<< HEAD
-# Copyright 2019-2021 The AmpliGraph Authors. All Rights Reserved.
-=======
 # Copyright 2019-2023 The AmpliGraph Authors. All Rights Reserved.
->>>>>>> 95c0f718
 #
 # This file is Licensed under the Apache License, Version 2.0.
 # A copy of the Licence is available in LICENCE, or at:
 #
 #     http://www.apache.org/licenses/LICENSE-2.0
 #
-<<<<<<< HEAD
-import tensorflow as tf
-=======
->>>>>>> 95c0f718
 import abc
 import logging
 
@@ -155,41 +147,7 @@
 
         See `tf.keras.optimizers <https://www.tensorflow.org/api_docs/python/tf/keras/optimizers>` for more details.
         """
-<<<<<<< HEAD
-        self.optimizer = tf.train.AdagradOptimizer(learning_rate=self._optimizer_params['lr'])
-        train = self.optimizer.minimize(loss)
-        return train
-
-    def update_feed_dict(self, feed_dict, batch_num, epoch_num):
-        """Fills values of placeholders created by the optimizers.
-
-        Parameters
-        ----------
-        feed_dict : dict
-            Dictionary that would be passed while optimizing the model loss to sess.run.
-        batch_num: int
-            current batch number
-        epoch_num: int
-            current epoch number
-        """
-        return
-
-
-@register_optimizer("adam", ['lr'])
-class AdamOptimizer(Optimizer):
-    """Wrapper around Adam Optimizer
-    """
-
-    def __init__(self, optimizer_params, batches_count, verbose=False):
-        """Initialize the Optimizer
-
-        Parameters
-        ----------
-        optimizer_params : dict
-            Consists of key-value pairs. The optimizer will check the keys to get the corresponding params:
-=======
         return self.optimizer.get_weights()
->>>>>>> 95c0f718
 
     def set_weights(self, weights):
         """Wrapper around set weights.
@@ -215,25 +173,7 @@
         return optimizer
 
 
-<<<<<<< HEAD
-        Parameters
-        ----------
-        feed_dict : dict
-            Dictionary that would be passed while optimizing the model loss to sess.run.
-        batch_num: int
-            current batch number
-        epoch_num: int
-            current epoch number
-        """
-        return
-
-
-@register_optimizer("momentum", ['lr', 'momentum'])
-class MomentumOptimizer(Optimizer):
-    """Wrapper around Momentum Optimizer
-=======
 def get(identifier):
->>>>>>> 95c0f718
     """
     Get the optimizer specified by the identifier.
 
@@ -248,174 +188,6 @@
         Instance of `tf.optimizers.Optimizer` wrapped around by `OptimizerWrapper` so that graph partitioning
         is supported.
 
-<<<<<<< HEAD
-        Returns
-        -------
-        train: tf.Operation
-            Node that needs to be evaluated for minimizing the loss during training
-        """
-        self.optimizer = tf.train.MomentumOptimizer(learning_rate=self._optimizer_params['lr'],
-                                                    momentum=self._optimizer_params['momentum'])
-
-        train = self.optimizer.minimize(loss)
-        return train
-
-    def update_feed_dict(self, feed_dict, batch_num, epoch_num):
-        """Fills values of placeholders created by the optimizers.
-
-        Parameters
-        ----------
-        feed_dict : dict
-            Dictionary that would be passed while optimizing the model loss to sess.run.
-        batch_num: int
-            current batch number
-        epoch_num: int
-            current epoch number
-        """
-        return
-
-
-@register_optimizer("sgd", ['lr', 'decay_cycle', 'end_lr', 'sine_decay', 'expand_factor', 'decay_lr_rate'])
-class SGDOptimizer(Optimizer):
-    '''Wrapper around SGD Optimizer
-    '''
-    def __init__(self, optimizer_params, batches_count, verbose=False):
-        """Initialize the Optimizer
-
-        Parameters
-        ----------
-        optimizer_params : dict
-            Consists of key-value pairs. The optimizer will check the keys to get the corresponding params:
-
-            - **'lr'**: (float). Learning Rate upper bound (default: 0.0005)
-            - **'decay_cycle'**: (int). Cycle of epoch over which to decay (default: 0)
-            - **'end_lr'**: (float). Learning Rate lower bound (default: 1e-8)
-            - **'cosine_decay'**: (bool). Use cosine decay or to fixed rate decay (default: False)
-            - **'expand_factor'**: (float). Expand the decay cycle length by this factor after each cycle \
-                (default: 1)
-            - **'decay_lr_rate'**: (float). Decay factor to decay the start lr after each cycle \
-                (default: 2)
-
-            Example: ``optimizer_params={'lr': 0.01, 'decay_cycle':30, 'end_lr':0.0001, 'sine_decay':True}``
-        batches_count: int
-            number of batches in an epoch
-        verbose : bool
-            Enable/disable verbose mode
-        """
-        super(SGDOptimizer, self).__init__(optimizer_params, batches_count, verbose)
-
-    def _init_hyperparams(self, hyperparam_dict):
-        """ Initializes the hyperparameters needed by the algorithm.
-
-        Parameters
-        ----------
-        hyperparam_dict : dictionary
-            Consists of key value pairs. The optimizer will check the keys to get the corresponding params
-        """
-
-        self._optimizer_params['lr'] = hyperparam_dict.get('lr', DEFAULT_LR)
-        self._optimizer_params['decay_cycle'] = hyperparam_dict.get('decay_cycle', DEFAULT_DECAY_CYCLE)
-        self._optimizer_params['cosine_decay'] = hyperparam_dict.get('cosine_decay', DEFAULT_SINE)
-        self._optimizer_params['expand_factor'] = hyperparam_dict.get('expand_factor', DEFAULT_DECAY_CYCLE_MULTIPLE)
-        self._optimizer_params['decay_lr_rate'] = hyperparam_dict.get('decay_lr_rate', DEFAULT_LR_DECAY_FACTOR)
-        self._optimizer_params['end_lr'] = hyperparam_dict.get('end_lr', DEFAULT_END_LR)
-
-        if self.verbose:
-            self._display_params()
-
-    def minimize(self, loss):
-        """Create an optimizer to minimize the model loss
-
-        Parameters
-        ----------
-        loss: tf.Tensor
-            Node which needs to be evaluated for computing the model loss.
-
-        Returns
-        -------
-        train: tf.Operation
-            Node that needs to be evaluated for minimizing the loss during training
-        """
-
-        # create a placeholder for learning rate
-        self.lr_placeholder = tf.placeholder(tf.float32)
-        # create the optimizer with the placeholder
-        self.optimizer = tf.train.GradientDescentOptimizer(learning_rate=self.lr_placeholder)
-
-        # load the hyperparameters that would be used while generating the learning rate per batch
-        # start learning rate
-        self.start_lr = self._optimizer_params['lr']
-        self.current_lr = self.start_lr
-
-        # cycle rate for learning rate decay
-        self.decay_cycle_rate = self._optimizer_params['decay_cycle']
-        self.end_lr = self._optimizer_params['end_lr']
-
-        # check if it is a sinudoidal decay or constant decay
-        self.is_cosine_decay = self._optimizer_params['cosine_decay']
-        self.next_cycle_epoch = self.decay_cycle_rate + 1
-
-        # Get the cycle expand factor
-        self.decay_cycle_expand_factor = self._optimizer_params['expand_factor']
-
-        # Get the LR decay factor at the start of each cycle
-        self.decay_lr_rate = self._optimizer_params['decay_lr_rate']
-        self.curr_cycle_length = self.decay_cycle_rate
-        self.curr_start = 0
-
-        # create the operation that minimizes the loss
-        train = self.optimizer.minimize(loss)
-        return train
-
-    def update_feed_dict(self, feed_dict, batch_num, epoch_num):
-        """Fills values of placeholders created by the optimizers.
-
-        Parameters
-        ----------
-        feed_dict : dict
-            Dictionary that would be passed while optimizing the model loss to sess.run.
-        batch_num: int
-            current batch number
-        epoch_num: int
-            current epoch number
-        """
-        # Sinusoidal Decay
-        if self.is_cosine_decay:
-            # compute the cycle number
-            current_cycle_num = \
-                ((epoch_num - 1 - self.curr_start) * self.batches_count + (batch_num - 1)) / \
-                (self.curr_cycle_length * self.batches_count)
-            # compute a learning rate for the current batch/epoch
-            self.current_lr = \
-                self.end_lr + (self.start_lr - self.end_lr) * 0.5 * (1 + math.cos(math.pi * current_cycle_num))
-
-            # Start the next cycle and Expand the cycle/Decay the learning rate
-            if epoch_num % (self.next_cycle_epoch - 1) == 0 and batch_num == self.batches_count:
-                self.curr_cycle_length = self.curr_cycle_length * self.decay_cycle_expand_factor
-                self.next_cycle_epoch = self.next_cycle_epoch + self.curr_cycle_length
-                self.curr_start = epoch_num
-                self.start_lr = self.start_lr / self.decay_lr_rate
-
-            if self.current_lr < self.end_lr:
-                self.current_lr = self.end_lr
-
-        # fixed rate decay
-        elif self.decay_cycle_rate > 0:
-            if epoch_num % (self.next_cycle_epoch) == 0 and batch_num == 1:
-                if self.current_lr > self.end_lr:
-                    self.next_cycle_epoch = self.decay_cycle_rate + \
-                        ((self.next_cycle_epoch - 1) * self.decay_cycle_expand_factor) + 1
-                    self.current_lr = self.current_lr / self.decay_lr_rate
-
-                    if self.current_lr < self.end_lr:
-                        self.current_lr = self.end_lr
-
-        # no change to the learning rate
-        else:
-            pass
-
-        feed_dict.update({self.lr_placeholder: self.current_lr})
-=======
     """
     if isinstance(identifier, tf.optimizers.Optimizer):
         return OptimizerWrapper(identifier)
@@ -427,5 +199,4 @@
     else:
         raise ValueError(
             "Could not interpret optimizer identifier:", identifier
-        )
->>>>>>> 95c0f718
+        )