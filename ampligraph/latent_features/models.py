--- conflicted
+++ resolved
@@ -523,8 +523,8 @@
         early_stopping: bool
             Flag to enable early stopping (default:``False``)
         early_stopping_params: dictionary
-<<<<<<< HEAD
             Dictionary of hyperparameters for the early stopping heuristics.
+
             The following string keys are supported:
 
                 - **'x_valid'**: ndarray, shape [n, 3] : Validation set to be used for early stopping.
@@ -533,20 +533,10 @@
                 - **'burn_in'**: int : Number of epochs to pass before kicking in early stopping (default: 100).
                 - **check_interval'**: int : Early stopping interval after burn-in (default:10).
                 - **'stop_interval'**: int : Stop if criteria is performing worse over n consecutive checks (default: 3)
+                - **'corruption_entities'**: List of entities to be used for corruptions. If 'all', it uses all entities (default: 'all')
+                - **'corrupt_side'**: Specifies which side to corrupt. 's', 'o', 's+o' (default)
 
                 Example: ``early_stopping_params={x_valid=X['valid'], 'criteria': 'mrr'}``
-=======
-            Dictionary of parameters for early stopping. Following keys are supported: 
-            
-                - **x_valid**: ndarray, shape [n, 3] : Validation set to be used for early stopping.
-                - **criteria**: string : criteria for early stopping ``hits10``, ``hits3``, ``hits1`` or ``mrr`` (default).
-                - **x_filter**: ndarray, shape [n, 3] : Filter to be used (no filter by default).
-                - **burn_in**: int : Number of epochs to pass before kicking in early stopping (default: 100).
-                - **check_interval**: int : Early stopping interval after burn-in (default:10).
-                - **stop_interval**: int : Stop if criteria is performing worse over n consecutive checks (default: 3).
-                - **corruption_entities**: List of entities to be used for corruptions. If ``all``, it uses all entities (default: ``all``)
-                - **corrupt_side**: Specifies which side to corrupt. ``s``, ``o``, ``s+o`` (default)
->>>>>>> 167499a4
 
         """
         if type(X) != np.ndarray:
@@ -1215,8 +1205,8 @@
         early_stopping: bool
             Flag to enable early stopping (default:``False``)
         early_stopping_params: dictionary
-<<<<<<< HEAD
             Dictionary of hyperparameters for the early stopping heuristics.
+
             The following string keys are supported:
 
                 - **'x_valid'**: ndarray, shape [n, 3] : Validation set to be used for early stopping.
@@ -1225,20 +1215,11 @@
                 - **'burn_in'**: int : Number of epochs to pass before kicking in early stopping (default: 100).
                 - **check_interval'**: int : Early stopping interval after burn-in (default:10).
                 - **'stop_interval'**: int : Stop if criteria is performing worse over n consecutive checks (default: 3)
+                - **'corruption_entities'**: List of entities to be used for corruptions. If 'all', it uses all entities (default: 'all')
+                - **'corrupt_side'**: Specifies which side to corrupt. 's', 'o', 's+o' (default)
 
                 Example: ``early_stopping_params={x_valid=X['valid'], 'criteria': 'mrr'}``
-=======
-            Dictionary of parameters for early stopping. Following keys are supported: 
-            
-                - **x_valid**: ndarray, shape [n, 3] : Validation set to be used for early stopping.
-                - **criteria**: string : criteria for early stopping ``hits10``, ``hits3``, ``hits1`` or ``mrr`` (default).
-                - **x_filter**: ndarray, shape [n, 3] : Filter to be used (no filter by default).
-                - **burn_in**: int : Number of epochs to pass before kicking in early stopping (default: 100).
-                - **check_interval**: int : Early stopping interval after burn-in (default:10).
-                - **stop_interval**: int : Stop if criteria is performing worse over n consecutive checks (default: 3).
-                - **corruption_entities**: List of entities to be used for corruptions. If ``all``, it uses all entities (default: ``all``)
-                - **corrupt_side**: Specifies which side to corrupt. ``s``, ``o``, ``s+o`` (default)
->>>>>>> 167499a4
+
 
         """
         super().fit(X, early_stopping, early_stopping_params)
@@ -1348,22 +1329,15 @@
         seed : int
             The seed used by the internal random numbers generator.
         embedding_model_params : dict
-<<<<<<< HEAD
             DistMult-specific hyperparams, passed to the model as a dictionary.
 
             Supported keys:
 
             - **'normalize_ent_emb'** (bool): flag to indicate whether to normalize entity embeddings after each batch update (default: False).
+            - **'negative_corruption_entities'** - Entities to be used for generation of corruptions while training. It can take the following values : ``all`` (default: all entities), ``batch`` (entities present in each batch), list of entities or an int (which indicates how many entities that should be used for corruption generation).
 
             Example: ``embedding_model_params={'norm': 1, 'normalize_ent_emb': False}``
 
-=======
-            DistMult-specific hyperparams:
-            
-            - **normalize_ent_emb** - Flag to indicate whether to normalize entity embeddings after each batch update (default:False)
-            - **negative_corruption_entities** - Entities to be used for generation of corruptions while training. It can take the following values : ``all`` (default: all entities), ``batch`` (entities present in each batch), list of entities or an int (which indicates how many entities that should be used for corruption generation).
-            
->>>>>>> 167499a4
         optimizer : string
             The optimizer used to minimize the loss function. Choose between 'sgd',
             'adagrad', 'adam', 'momentum'.
@@ -1454,8 +1428,8 @@
         early_stopping: bool
             Flag to enable early stopping (default:``False``)
         early_stopping_params: dictionary
-<<<<<<< HEAD
             Dictionary of hyperparameters for the early stopping heuristics.
+
             The following string keys are supported:
 
                 - **'x_valid'**: ndarray, shape [n, 3] : Validation set to be used for early stopping.
@@ -1464,20 +1438,10 @@
                 - **'burn_in'**: int : Number of epochs to pass before kicking in early stopping (default: 100).
                 - **check_interval'**: int : Early stopping interval after burn-in (default:10).
                 - **'stop_interval'**: int : Stop if criteria is performing worse over n consecutive checks (default: 3)
+                - **'corruption_entities'**: List of entities to be used for corruptions. If 'all', it uses all entities (default: 'all')
+                - **'corrupt_side'**: Specifies which side to corrupt. 's', 'o', 's+o' (default)
 
                 Example: ``early_stopping_params={x_valid=X['valid'], 'criteria': 'mrr'}``
-=======
-            Dictionary of parameters for early stopping. Following keys are supported: 
-            
-                - **x_valid**: ndarray, shape [n, 3] : Validation set to be used for early stopping.
-                - **criteria**: string : criteria for early stopping ``hits10``, ``hits3``, ``hits1`` or ``mrr`` (default).
-                - **x_filter**: ndarray, shape [n, 3] : Filter to be used (no filter by default).
-                - **burn_in**: int : Number of epochs to pass before kicking in early stopping (default: 100).
-                - **check_interval**: int : Early stopping interval after burn-in (default:10).
-                - **stop_interval**: int : Stop if criteria is performing worse over n consecutive checks (default: 3).
-                - **corruption_entities**: List of entities to be used for corruptions. If ``all``, it uses all entities (default: ``all``)
-                - **corrupt_side**: Specifies which side to corrupt. ``s``, ``o``, ``s+o`` (default)
->>>>>>> 167499a4
 
         """
         super().fit(X, early_stopping, early_stopping_params)
@@ -1591,14 +1555,10 @@
         seed : int
             The seed used by the internal random numbers generator.
         embedding_model_params : dict
-<<<<<<< HEAD
-            ComplEx-specific hyperparams: unused: currently ComplEx does not require any hyperparameters.
-=======
-            ComplEx-specific hyperparams: 
+            ComplEx-specific hyperparams:
             
-            - **negative_corruption_entities** - Entities to be used for generation of corruptions while training. It can take the following values : ``all`` (default: all entities), ``batch`` (entities present in each batch), list of entities or an int (which indicates how many entities that should be used for corruption generation).
-
->>>>>>> 167499a4
+            - **'negative_corruption_entities'** - Entities to be used for generation of corruptions while training. It can take the following values : ``all`` (default: all entities), ``batch`` (entities present in each batch), list of entities or an int (which indicates how many entities that should be used for corruption generation).
+
         optimizer : string
             The optimizer used to minimize the loss function. Choose between 'sgd',
             'adagrad', 'adam', 'momentum'.
@@ -1708,27 +1668,19 @@
             Flag to enable early stopping (default:``False``)
         early_stopping_params: dictionary
             Dictionary of hyperparameters for the early stopping heuristics.
+
             The following string keys are supported:
-            
-<<<<<<< HEAD
+
                 - **'x_valid'**: ndarray, shape [n, 3] : Validation set to be used for early stopping.
                 - **'criteria'**: string : criteria for early stopping 'hits10', 'hits3', 'hits1' or 'mrr'(default).
                 - **'x_filter'**: ndarray, shape [n, 3] : Positive triples to use as filter if a 'filtered' early stopping criteria is desired (i.e. filtered-MRR if 'criteria':'mrr'). Note this will affect training time (no filter by default).
                 - **'burn_in'**: int : Number of epochs to pass before kicking in early stopping (default: 100).
                 - **check_interval'**: int : Early stopping interval after burn-in (default:10).
                 - **'stop_interval'**: int : Stop if criteria is performing worse over n consecutive checks (default: 3)
+                - **'corruption_entities'**: List of entities to be used for corruptions. If 'all', it uses all entities (default: 'all')
+                - **'corrupt_side'**: Specifies which side to corrupt. 's', 'o', 's+o' (default)
 
                 Example: ``early_stopping_params={x_valid=X['valid'], 'criteria': 'mrr'}``
-=======
-                - **x_valid**: ndarray, shape [n, 3] : Validation set to be used for early stopping.
-                - **criteria**: string : criteria for early stopping ``hits10``, ``hits3``, ``hits1`` or ``mrr`` (default).
-                - **x_filter**: ndarray, shape [n, 3] : Filter to be used (no filter by default).
-                - **burn_in**: int : Number of epochs to pass before kicking in early stopping (default: 100).
-                - **check_interval**: int : Early stopping interval after burn-in (default:10).
-                - **stop_interval**: int : Stop if criteria is performing worse over n consecutive checks (default: 3).
-                - **corruption_entities**: List of entities to be used for corruptions. If ``all``, it uses all entities (default: ``all``)
-                - **corrupt_side**: Specifies which side to corrupt. ``s``, ``o``, ``s+o`` (default)
->>>>>>> 167499a4
 
         """
         super().fit(X, early_stopping, early_stopping_params)
@@ -1933,8 +1885,8 @@
         early_stopping: bool
             Flag to enable early stopping (default:``False``)
         early_stopping_params: dictionary
-<<<<<<< HEAD
             Dictionary of hyperparameters for the early stopping heuristics.
+
             The following string keys are supported:
 
                 - **'x_valid'**: ndarray, shape [n, 3] : Validation set to be used for early stopping.
@@ -1943,20 +1895,10 @@
                 - **'burn_in'**: int : Number of epochs to pass before kicking in early stopping (default: 100).
                 - **check_interval'**: int : Early stopping interval after burn-in (default:10).
                 - **'stop_interval'**: int : Stop if criteria is performing worse over n consecutive checks (default: 3)
+                - **'corruption_entities'**: List of entities to be used for corruptions. If 'all', it uses all entities (default: 'all')
+                - **'corrupt_side'**: Specifies which side to corrupt. 's', 'o', 's+o' (default)
 
                 Example: ``early_stopping_params={x_valid=X['valid'], 'criteria': 'mrr'}``
-=======
-            Dictionary of parameters for early stopping. Following keys are supported: 
-            
-                - **x_valid**: ndarray, shape [n, 3] : Validation set to be used for early stopping.
-                - **criteria**: string : criteria for early stopping ``hits10``, ``hits3``, ``hits1`` or ``mrr`` (default).
-                - **x_filter**: ndarray, shape [n, 3] : Filter to be used (no filter by default).
-                - **burn_in**: int : Number of epochs to pass before kicking in early stopping (default: 100).
-                - **check_interval**: int : Early stopping interval after burn-in (default:10).
-                - **stop_interval**: int : Stop if criteria is performing worse over n consecutive checks (default: 3).
-                - **corruption_entities**: List of entities to be used for corruptions. If ``all``, it uses all entities (default: ``all``)
-                - **corrupt_side**: Specifies which side to corrupt. ``s``, ``o``, ``s+o`` (default)
->>>>>>> 167499a4
 
         """
         super().fit(X, early_stopping, early_stopping_params)
