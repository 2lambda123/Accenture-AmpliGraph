import numpy as np
import tensorflow as tf
from sklearn.utils import check_random_state
from functools import partial
import abc
from tqdm import tqdm



MODEL_REGISTRY = {}


from .loss_functions import LOSS_REGISTRY
from .regularizers import REGULARIZER_REGISTRY
from ..evaluation import generate_corruptions_for_fit, to_idx, create_mappings, generate_corruptions_for_eval, hits_at_n_score, mrr_score
import os

DEFAULT_PAIRWISE_MARGIN = 1



def register_model(name, external_params=[], class_params= {}):
    def insert_in_registry(class_handle):
        MODEL_REGISTRY[name] = class_handle
        class_handle.name = name
        MODEL_REGISTRY[name].external_params = external_params
        MODEL_REGISTRY[name].class_params = class_params
        return class_handle
    return insert_in_registry

class EmbeddingModel(abc.ABC):
    """Abstract class for a neural knowledge graph embedding model.
    """
    def __init__(self, k=100, eta=2, epochs=100, batches_count=100, seed=0,
                 embedding_model_params = {},
                 optimizer="adagrad", optimizer_params={}, 
                 loss='nll', loss_params = {}, 
                 regularizer="None", regularizer_params = {},
                 model_checkpoint_path='saved_model/', verbose=False, **kwargs):
        """Initialize an EmbeddingModel

            Also creates a news tf Session for training.

        Parameters
        ----------
        k : int
            Embedding space dimensionality
        eta : int
            The number of negatives that must be generated at runtime during training for each positive.
        epochs : int
            The iterations of the training loop.
        batches_count : int
            The number of batches in which the training set must be split during the training loop.
        seed : int
            The seed used by the internal random numbers generator.
        embedding_model_params : dict
            Parameter values of embedding model specific hyperparams
        optimizer : string
            The optimizer used to minimize the loss function. Choose between ``sgd``,
            ``adagrad``, ``adam``.
        optimizer_params : dict    
            Parameters values specific to the optimizer. (lr, etc)
        loss : string
            The type of loss function to use during training. If ``pairwise``, the pairwise margin-based loss function
            is chosen. If ``nll``, the model will use negative loss likelihood.
        loss_params : dict
            Parameters values specific to the loss.
        regularizer : string
            The regularization strategy to use with the loss function. ``L2`` or ``L1`` or None.
        regularizer_params : dict
            Parameters values specific to the regularizer.
        model_checkpoint_path: string
            Path to save the model.
        verbose : bool
            Verbose mode
        kwargs : dict
            Additional inputs, if any
        """
        #Store for restoring later.
        self.all_params = \
        {
            'k':k,
            'eta': eta,
            'epochs':epochs,
            'batches_count':batches_count,
            'seed': seed,
            'embedding_model_params':embedding_model_params,
            'optimizer':optimizer,
            'optimizer_params':optimizer_params,
            'loss':loss,
            'loss_params':loss_params,
            'regularizer':regularizer,
            'regularizer_params':regularizer_params,
            'model_checkpoint_path':model_checkpoint_path,
            'verbose':verbose
            
            
            
        }
        tf.reset_default_graph()
        
        self.is_filtered = False
        self.loss_params = loss_params
        
        self.embedding_model_params = embedding_model_params
        
        self.k = k
        self.seed = seed
        self.epochs = epochs
        self.eta = eta
        self.regularizer_params = regularizer_params
        self.batches_count = batches_count
        if batches_count == 1:
            print('WARN: when batches_count=1 all triples will be processed in the same batch. '
                  'This may introduce memory issues.')
            
        try:
<<<<<<< HEAD
            self.loss = LOSS_REGISTRY[loss](self.eta, self.loss_params)
=======
            self.loss = LOSS_REGISTRY[loss](self.eta, self.loss_params, verbose=verbose)
>>>>>>> e6a7a3cd
        except KeyError:
            raise ValueError('Unsupported loss function: %s' % loss)
            
        try:
<<<<<<< HEAD
            self.regularizer = REGULARIZER_REGISTRY[regularizer](self.regularizer_params)
=======
            self.regularizer = REGULARIZER_REGISTRY[regularizer](self.regularizer_params, verbose=verbose)
>>>>>>> e6a7a3cd
        except KeyError:
            raise ValueError('Unsupported regularizer: %s' % regularizer)
            
        
        self.optimizer_params = optimizer_params
        if optimizer == "adagrad":
            self.optimizer = tf.train.AdagradOptimizer(learning_rate=self.optimizer_params.get('lr', 0.1))
        elif optimizer == "adam":
            self.optimizer = tf.train.AdamOptimizer(learning_rate=self.optimizer_params.get('lr', 0.1))
        elif optimizer == "sgd":
            self.optimizer = tf.train.GradientDescentOptimizer(learning_rate=self.optimizer_params.get('lr', 0.1))
        else:
            raise ValueError('Unsupported optimizer: %s' % optimizer)

        self.verbose = verbose

        self.rnd = check_random_state(self.seed)

        self.initializer = tf.contrib.layers.xavier_initializer(uniform=False, seed=self.seed)
        self.tf_config = tf.ConfigProto(allow_soft_placement=True)
        self.tf_config.gpu_options.allow_growth = True
        self.sess_train = None
        self.sess_predict = None
        self.trained_model_params = []
        self.is_fitted = False
        self.model_checkpoint_path = model_checkpoint_path

    @abc.abstractmethod
    def _fn(self, e_s, e_p, e_o):
        """The scoring function of the model.

            Assigns a score to a list of triples, with a model-specific strategy.
            Triples are passed as lists of subject, predicate, object embeddings.

        Parameters
        ----------
        e_s : Tensor, shape [n]
            The embeddings of a list of subjects.
        e_p : Tensor, shape [n]
            The embeddings of a list of predicates.
        e_o : Tensor, shape [n]
            The embeddings of a list of objects.

        Returns
        -------
        score : TensorFlow operation
            The operation corresponding to the TransE scoring function.

        """
        NotImplementedError("This function is a placeholder in an abstract class")

    def get_embedding_model_params(self, output_dict):
        """save the model parameters in the dictionary.
        Parameters
        ----------
        output_dict : dictionary
            Dictionary of saved params. 
            It's the duty of the model to save all the variables correctly, so that it can be used for loading later.
        """
        output_dict['model_params'] = self.trained_model_params
        
    def restore_model_params(self, in_dict):
        """Load the model parameters from the input dictionary.
        
        Parameters
        ----------
        in_dict : dictionary
            Dictionary of saved params. It's the duty of the model to load the variables correctly
        """
        
        self.trained_model_params = in_dict['model_params']
        
    def _save_trained_params(self):
        """Save all the trained parameters that would be required for restoring. 
        """
        self.trained_model_params = self.sess_train.run([self.ent_emb, self.rel_emb])
        
    def _load_model_from_trained_params(self):
        """Load the model from trained params. 
            While restoring make sure that the order of loaded parameters match the saved order.
            It's the duty of the model to load the variables correctly
        """
        self.ent_emb = tf.constant(self.trained_model_params[0])
        self.rel_emb = tf.constant(self.trained_model_params[1])
        
    def get_embeddings(self, entities, type='entity'):
        """Get the embeddings of entities or relations

        Parameters
        ----------
        entities : array-like, dtype=int, shape=[n]
            The entities (or relations) of interest. Element of the vector must be the original string literals, and
            not internal IDs.
        type : string
            If 'entity', will consider input as KG entities. If `relation`, they will be treated as KG predicates.

        Returns
        -------
        embeddings : ndarray, shape [n, k]
            An array of k-dimensional embeddings.

        """

        if not self.is_fitted:
            raise RuntimeError('Model has not been fitted.')

        if type is 'entity':
            emb_list = self.trained_model_params[0]
            lookup_dict = self.ent_to_idx
        elif type is 'relation':
            emb_list = self.trained_model_params[1]
            lookup_dict = self.rel_to_idx
        else:
            raise ValueError('Invalid entity type: %s' % type)

        idxs = np.vectorize(lookup_dict.get)(entities)
        return emb_list[idxs]

    def _lookup_embeddings(self, x):
        """Get the embeddings for subjects, predicates, and objects of a a list of statements used to train the model.

        Parameters
        ----------
        x : ndarray, shape [n, k]
            A list of k-dimensional embeddings

        Returns
        -------
        e_s : Tensor
            A Tensor that includes the embeddings of the subjects.
        e_p : Tensor
            A Tensor that includes the embeddings of the predicates.
        e_o : Tensor
            A Tensor that includes the embeddings of the objects.
        """
        e_s = tf.nn.embedding_lookup(self.ent_emb, x[:, 0], name='embedding_lookup_subject')
        e_p = tf.nn.embedding_lookup(self.rel_emb, x[:, 1], name='embedding_lookup_predicate')
        e_o = tf.nn.embedding_lookup(self.ent_emb, x[:, 2], name='embedding_lookup_object')
        return e_s, e_p, e_o
    
    def _initialize_embeddings(self):
        """ Initialize the embeddings
        """
        self.ent_emb = tf.get_variable('ent_emb', shape=[len(self.ent_to_idx), self.k],
                                       initializer=self.initializer)
        self.rel_emb = tf.get_variable('rel_emb', shape=[len(self.rel_to_idx), self.k],
                                       initializer=self.initializer)

    def fit(self, X, early_stopping=False, early_stopping_params={}):
        """Train an EmbeddingModel.

            The model is trained on a training set X using the training protocol
            described in :cite:`trouillon2016complex`.

        Parameters
        ----------
        x : ndarray, shape [n, 3]
            The training triples

        """
        if type(X) != np.ndarray:
            raise ValueError('Invalid type for input X. Expected ndarray, got %s' % (type(X)))

        if (np.shape(X)[1]) != 3:
            raise ValueError('Invalid size for input X. Expected number of column 3, got %s' % (np.shape(X)[1]))

        # create internal IDs mappings
        self.rel_to_idx, self.ent_to_idx = create_mappings(X)
        #  convert training set into internal IDs
        X = to_idx(X, ent_to_idx=self.ent_to_idx, rel_to_idx=self.rel_to_idx)
        
        # This is useful when we re-fit the same model (e.g. retraining in model selection)
        if self.is_fitted:
            tf.reset_default_graph()

        self.sess_train = tf.Session(config=self.tf_config)

        batch_size = X.shape[0]//self.batches_count
        dataset = tf.data.Dataset.from_tensor_slices(X).repeat().batch(batch_size).prefetch(2)
        dataset_iter = dataset.make_one_shot_iterator()
        # init tf graph/dataflow for training
        # init variables (model parameters to be learned - i.e. the embeddings)
        self._initialize_embeddings()

        # training input placeholder
<<<<<<< HEAD
        x_pos_tf = tf.placeholder(tf.int32, shape=[None, 3]) 
=======
        x_pos_tf = tf.cast(dataset_iter.get_next(), tf.int32)
>>>>>>> e6a7a3cd
        all_ent_tf = tf.squeeze(tf.constant(list(self.ent_to_idx.values()), dtype=tf.int32))
        #generate negatives
        x_neg_tf = generate_corruptions_for_fit(x_pos_tf, all_ent_tf, self.eta, rnd=self.seed)
        if self.loss.get_state('require_same_size_pos_neg'):
            x_pos =  tf.reshape(tf.tile(tf.reshape(x_pos_tf,[-1]),[self.eta]),[tf.shape(x_pos_tf)[0]*self.eta,3])
        else:
            x_pos = x_pos_tf
        # look up embeddings from input training triples
        e_s_pos, e_p_pos, e_o_pos = self._lookup_embeddings(x_pos)
        e_s_neg, e_p_neg, e_o_neg = self._lookup_embeddings(x_neg_tf)

        scores_neg = self._fn(e_s_neg, e_p_neg, e_o_neg)
        scores_pos = self._fn(e_s_pos, e_p_pos, e_o_pos)

        loss = self.loss.apply(scores_pos, scores_neg)
        
        loss += self.regularizer.apply([self.ent_emb, self.rel_emb])

        train = self.optimizer.minimize(loss, var_list=[self.ent_emb, self.rel_emb])

        # Entity embeddings normalization
        normalize_ent_emb_op = self.ent_emb.assign(tf.clip_by_norm(self.ent_emb, clip_norm=1, axes=1))
        
        #early stopping 
        if early_stopping:
<<<<<<< HEAD
            print('Enabled Early Stopping')
=======
>>>>>>> e6a7a3cd
            try:
                x_valid = early_stopping_params['x_valid']
                if type(x_valid) != np.ndarray:
                    raise ValueError('Invalid type for input x_valid. Expected ndarray, got %s' % (type(x_valid)))

                if (np.shape(x_valid)[1]) != 3:
                    raise ValueError('Invalid size for input x_valid. Expected number of column 3, got %s' % (np.shape(x_valid)[1]))
                x_valid = to_idx(x_valid, ent_to_idx=self.ent_to_idx, rel_to_idx=self.rel_to_idx)
            
            except KeyError:
                raise KeyError('x_valid must be passed for early fitting.')
                                 
                
            early_stopping_criteria = early_stopping_params.get('criteria', 'hits10')
            if early_stopping_criteria not in ['hits10','hits1', 'hits3', 'mrr']:
                raise ValueError('Unsupported early stopping criteria')
            
<<<<<<< HEAD
            self._initialize_eval_graph()                     
=======
                             
>>>>>>> e6a7a3cd
            early_stopping_best_value = 0
            early_stopping_stop_counter = 0
            try:
                x_filter = early_stopping_params['x_filter']
                x_filter = to_idx(x_filter, ent_to_idx=self.ent_to_idx, rel_to_idx=self.rel_to_idx)
<<<<<<< HEAD

                print('Setting filter for early stopping')
                self.set_filter_for_eval(x_filter)
            except KeyError:
                print('No filter for early stopping')
                pass
            
=======
                self.set_filter_for_eval(x_filter)
            except KeyError:
                pass
            
            self._initialize_eval_graph()    
>>>>>>> e6a7a3cd
            
        
        self.sess_train.run(tf.tables_initializer())
        self.sess_train.run(tf.global_variables_initializer())
        
<<<<<<< HEAD
        X_batches = np.array_split(X, self.batches_count)
=======
        #X_batches = np.array_split(X, self.batches_count)
>>>>>>> e6a7a3cd
        
            
        
        for epoch in tqdm(range(self.epochs), disable=(not self.verbose), unit='epoch'):
            losses = []
<<<<<<< HEAD
            for j in range(self.batches_count):
                X_pos_b = X_batches[j]
                _, loss_batch = self.sess_train.run([train, loss], {x_pos_tf: X_pos_b})
                self.sess_train.run(normalize_ent_emb_op)
                if self.verbose:
                    mean_loss = loss_batch / (len(X_pos_b)*self.eta)
                    losses.append(mean_loss)
                    tqdm.write('epoch: %d, batch %d: mean loss: %.10f' % (epoch, j, np.mean(np.array(losses))))
            
            # TODO TEC-1529: add early stopping criteria
            if early_stopping and epoch >= early_stopping_params.get('burn_in', 5)  \
                                and epoch%early_stopping_params.get('check_interval',3)==0:
                #print('Early Stopping test epoch:', epoch)
=======
            for batch in range(self.batches_count):
                loss_batch, _ = self.sess_train.run([ loss, train])#, {x_pos_tf: X_pos_b})
                if self.embedding_model_params.get('normalize_entity_embd', False):
                    self.sess_train.run(normalize_ent_emb_op)

                mean_loss = loss_batch/self.eta
                losses.append(mean_loss)
             
            tqdm.write('epoch: %d: mean loss: %.10f' % (epoch, np.mean(np.array(losses))/ (batch_size)))
            
            # TODO TEC-1529: add early stopping criteria
            if early_stopping and epoch >= early_stopping_params.get('burn_in', 100)  \
                                and epoch%early_stopping_params.get('check_interval',10)==0:
>>>>>>> e6a7a3cd
                #compute and store test_loss
                ranks = []
                if x_valid.ndim>1:
                    for x_test_triple in x_valid:
                        rank_triple = self.sess_train.run([self.rank], feed_dict={self.X_test_tf: [x_test_triple]})
                        ranks.append(rank_triple)
                else:
                    ranks = self.sess_train.run([self.rank], feed_dict={self.X_test_tf: [x_test_triple]})
                
<<<<<<< HEAD
                #print('Early Stopping Best ' + early_stopping_criteria +' :', early_stopping_best_value)
=======
>>>>>>> e6a7a3cd
                if early_stopping_criteria == 'hits10':
                    current_test_value = hits_at_n_score(ranks,10)
                elif early_stopping_criteria == 'hits3':
                    current_test_value = hits_at_n_score(ranks,3)
                elif early_stopping_criteria == 'hits1':
                    current_test_value = hits_at_n_score(ranks,1)
                elif early_stopping_criteria == 'mrr':
                    current_test_value = mrr_score(ranks)
<<<<<<< HEAD
                #print('Early Stopping Current ' + early_stopping_criteria +' :', current_test_value)
=======
>>>>>>> e6a7a3cd
                
                
                if early_stopping_best_value >= current_test_value:
                    early_stopping_stop_counter += 1
<<<<<<< HEAD
                    #print('Found Worse', early_stopping_stop_counter)
                    if early_stopping_stop_counter == early_stopping_params.get('stop_interval', 3):
                        print('Early stopping with best model ' + early_stopping_criteria +' :', early_stopping_best_value)
=======
                    if early_stopping_stop_counter == early_stopping_params.get('stop_interval', 3):
>>>>>>> e6a7a3cd
                        self.is_filtered = False
                        self.sess_train.close()
                        self.is_fitted = True
                        return
                else:
<<<<<<< HEAD
                    #print('Found Better')
=======
>>>>>>> e6a7a3cd
                    early_stopping_best_value = current_test_value
                    early_stopping_stop_counter = 0
                    self._save_trained_params()
        
        
        self._save_trained_params()
        self.sess_train.close()
        self.is_fitted = True
                    
    
    def _get_loss(self, scores_pos, scores_neg):
        return self.loss.apply(scores_pos, scores_neg)
    
    def set_filter_for_eval(self, x_filter):
        """Set the filter to be used during evaluation (filtered_corruption = corruptions - filter)
        
        We would be using a prime number based assignment and product for do the filtering.
        We associate a unique prime number for subject entities, object entities and to relations.
        Product of three prime numbers is divisible only by those three prime numbers. 
        So we generate this profuct for the filter triples and store it in a hash map.
        When corruptions are generated for a triple during evaluation, we follow a similar approach 
        and look up the product of corruption in the above hash table. If the corrupted triple is 
        present in the hashmap, it means that it was present in the filter list.

        Parameters
        ----------
        x_filter : ndarray, shape [n, 3]
            The filter triples

        """
        
        self.x_filter = x_filter
        
        entity_size = len(self.ent_to_idx)
        reln_size = len(self.rel_to_idx)
        
        first_million_primes_list = []
        curr_dir, _ = os.path.split(__file__)
        with open(os.path.join(curr_dir, "prime_number_list.txt"), "r") as f:
            line = f.readline()
            i=0
            for line in f:
                p_nums_line = line.split(' ')
                first_million_primes_list.extend([np.int64(x) for x in p_nums_line if x !='' and x!='\n'])
                if len(first_million_primes_list)>(2*entity_size+reln_size):
                    break
        
        
        #subject
        self.entity_primes_left = first_million_primes_list[:entity_size]
        #obj
        self.entity_primes_right = first_million_primes_list[entity_size:2*entity_size]
        #reln
        self.relation_primes = first_million_primes_list[2*entity_size:(2*entity_size+reln_size)]

        self.filter_keys = []
        #subject
        self.filter_keys = [ self.entity_primes_left[x_filter[i,0]] for i in range(x_filter.shape[0]) ]
        #obj
        self.filter_keys = [self.filter_keys[i] * self.entity_primes_right[x_filter[i,2]]
                       for i in range(x_filter.shape[0]) ] 
        #reln
        self.filter_keys = [self.filter_keys[i] * self.relation_primes[x_filter[i,1]] 
                       for i in range(x_filter.shape[0]) ] 
        
        self.is_filtered = True
    
    def _initialize_eval_graph(self):
        self.X_test_tf = tf.placeholder(tf.int64, shape=[1, 3])
            
        self.table_entity_lookup_left = None
        self.table_entity_lookup_right = None
        self.table_reln_lookup = None

        all_entities_np = np.int64(np.array(list(self.ent_to_idx.values())))
        self.all_entities=tf.constant(all_entities_np)

        if self.is_filtered:
            all_reln_np = np.int64(np.array(list(self.rel_to_idx.values())))
            self.table_entity_lookup_left = tf.contrib.lookup.HashTable(
                            tf.contrib.lookup.KeyValueTensorInitializer(all_entities_np, 
                                                                        np.array(self.entity_primes_left, dtype=np.int64))
                            , 0) 
            self.table_entity_lookup_right = tf.contrib.lookup.HashTable(
                            tf.contrib.lookup.KeyValueTensorInitializer(all_entities_np, 
                                                                        np.array(self.entity_primes_right, dtype=np.int64))
                            , 0)                                   
            self.table_reln_lookup = tf.contrib.lookup.HashTable(
                            tf.contrib.lookup.KeyValueTensorInitializer(all_reln_np, 
                                                                        np.array(self.relation_primes, dtype=np.int64))
                            , 0)       

            #Create table to store train+test+valid triplet prime values(product)
            self.table_filter_lookup = tf.contrib.lookup.HashTable(
                            tf.contrib.lookup.KeyValueTensorInitializer(np.array(self.filter_keys, dtype=np.int64), np.zeros(len(self.filter_keys), dtype=np.int64))
                            , 1)



        self.out_corr, self.out_corr_prime = generate_corruptions_for_eval(self.X_test_tf, self.all_entities,
                                                         self.table_entity_lookup_left, 
                                                         self.table_entity_lookup_right,  
                                                         self.table_reln_lookup)


        if self.is_filtered:
            #check if corruption prime product is present in dataset prime product            
            self.presense_mask = self.table_filter_lookup.lookup(self.out_corr_prime)
            self.filtered_corruptions = tf.boolean_mask(self.out_corr, self.presense_mask)
        else:
            self.filtered_corruptions = self.out_corr

        self.concatinated_set = tf.concat([self.X_test_tf, self.filtered_corruptions], 0)

        e_s, e_p, e_o = self._lookup_embeddings(self.concatinated_set)
        self.scores_predict = self._fn(e_s, e_p, e_o)
        self.score_positive = tf.gather(self.scores_predict, 0)
        self.rank = tf.reduce_sum(tf.cast(self.scores_predict >= self.score_positive, tf.int32))
        
    def end_evaluation(self):
        self.sess_predict.close()
        self.sess_predict=None
        self.is_filtered = False
        
        
    def predict(self, X, from_idx=False):
        """Predict the score of triples using a trained embedding model.

            The function returns raw scores generated by the model.
            To obtain probability estimates, use a logistic sigmoid.

        Parameters
        ----------
        X : ndarray, shape [n, 3]
            The triples to score.
        from_idx : bool
            If True, will skip conversion to internal IDs. (default: False).

        Returns
        -------
        scores_predict : ndarray, shape [n]
            The predicted scores for input triples X.
            
        rank : ndarray, shape [n]
            Rank of the triple

        """

        if type(X) != np.ndarray:
            raise ValueError('Invalid type for input X. Expected ndarray, got %s' % (type(X)))

        if not self.is_fitted:
            raise RuntimeError('Model has not been fitted.')

        if not from_idx:
            X = to_idx(X, ent_to_idx=self.ent_to_idx, rel_to_idx=self.rel_to_idx)

        # build tf graph for predictions
        if self.sess_predict is None:
            self._load_model_from_trained_params()
            
            self._initialize_eval_graph()
            
            sess = tf.Session()
            sess.run(tf.tables_initializer())
            sess.run(tf.global_variables_initializer())
            self.sess_predict = sess

        scores = []
        ranks = []
        if X.ndim>1:
            for x in X:
                all_scores, rank = self.sess_predict.run([self.scores_predict, self.rank], feed_dict={self.X_test_tf: [x]})
                scores.append(all_scores[0])
                ranks.append(rank)
        else:
            all_scores, ranks = self.sess_predict.run([self.scores_predict, self.rank], feed_dict={self.X_test_tf: [X]})
            scores = all_scores[0]
        
        return [scores, ranks]

    def generate_approximate_embeddings(self, e, neighbouring_triples, pool='avg', schema_aware=False):
        """Generate approximate embeddings for entity, given neighbouring triples
            from auxiliary graph and a defined pooling function.
            
                    
        Parameters
        ----------
        entity : str
            An entity label.
        neighbouring_triples : ndarray, shape [n, 3]
            The neighbouring triples. 
        pool : str {'avg', 'max', 'sum'} : 
            The pooling function to approximate the entity embedding. (Default: 'avg')
        schema_aware: bool 
            Flag if approximate embeddings are aware of schema. 
        """

        # Get entity neighbours
        neighbour_entities = neighbouring_triples[:,[0,2]]
        N_ent = np.unique(neighbour_entities[np.where(neighbour_entities != e)])

        # Raise ValueError if a neighbour entity is not found in entity dict
        if not np.all([x in self.ent_to_idx.keys() for x in N_ent]):
            invalid_triples = neighbouring_triples[np.where([x not in self.ent_to_idx for x in N_ent])]
            raise ValueError('Neighbouring triples contain two OOKG entities: ', invalid_triples)

        # Get embeddings of each set and concatenate
        neighbour_vectors = self.get_embeddings(N_ent, type='entity')

        if pool == 'avg':
            pool_fn = partial(np.mean, axis=0)
        elif pool == 'max':
            pool_fn = partial(np.max, axis=0)
        elif pool == 'sum':
            pool_fn = partial(np.sum, axis=0)
        else:
            raise ValueError('Unsupported pooling function: %s' % pool)

        # Apply pooling function
        approximate_embedding = pool_fn(neighbour_vectors)

        new_emb = tf.constant(approximate_embedding, shape=[1, self.k], dtype=self.ent_emb.dtype)
        new_emb_idx = int(self.ent_emb.shape[0])

        # Add e and approximate embedding to self.ent_emb
        self.trained_model_params[0] = np.concatenate([self.trained_model_params[0], np.expand_dims(approximate_embedding, 0)], axis=0)
        self.ent_emb = tf.concat([self.ent_emb, new_emb], axis=0)
        self.ent_to_idx[e] = new_emb_idx

        return approximate_embedding


# TODO: missing docstring
class RandomBaseline():

    def __init__(self, seed=0):
        self.seed = seed
        self.rnd = check_random_state(self.seed)

    def fit(self, X, early_stopping=False, early_stopping_params={}):
        self.rel_to_idx, self.ent_to_idx = create_mappings(X)

    def predict(self, X, from_idx=False):
        return self.rnd.uniform(low=0, high=1, size=len(X))

<<<<<<< HEAD
@register_model("TransE", ["norm"])
=======
@register_model("TransE", ["norm", "normalize_entity_embd"])
>>>>>>> e6a7a3cd
class TransE(EmbeddingModel):
    """The Translating Embedding model (TransE)

        The model as described in :cite:`bordes2013translating`.

        .. math::

            f_{TransE}=-||(\mathbf{e}_s + \mathbf{r}_p) - \mathbf{e}_o||_n

        Examples
        --------
        >>> import numpy as np
        >>> from ampligraph.latent_features import TransE
        >>> TransE(batches_count=1, seed=555, epochs=20, k=10, loss='pairwise', loss_params={'margin':5})
        >>> X = np.array([['a', 'y', 'b'],
        >>>               ['b', 'y', 'a'],
        >>>               ['a', 'y', 'c'],
        >>>               ['c', 'y', 'a'],
        >>>               ['a', 'y', 'd'],
        >>>               ['c', 'y', 'd'],
        >>>               ['b', 'y', 'c'],
        >>>               ['f', 'y', 'e']])
        >>> model.fit(X)
        >>> model.predict(np.array([['f', 'y', 'e'], ['b', 'y', 'd']]))
        array([-1.0393388, -2.1970382], dtype=float32)

    """

    def __init__(self, k=100, eta=2, epochs=100, batches_count=100, seed=0, 
                 embedding_model_params = {}, 
                 optimizer="adagrad", optimizer_params={}, 
                 loss='nll', loss_params = {}, 
                 regularizer="None", regularizer_params = {},
                 model_checkpoint_path='saved_model/', verbose=False, **kwargs):
        
        super().__init__(k=k, eta=eta, epochs=epochs, batches_count=batches_count, seed=seed,
                         embedding_model_params = embedding_model_params,
                         optimizer=optimizer, optimizer_params=optimizer_params,
                         loss=loss, loss_params=loss_params,
                         regularizer=regularizer, regularizer_params =regularizer_params,
                         model_checkpoint_path=model_checkpoint_path, verbose=verbose, **kwargs)

    def _fn(self, e_s, e_p, e_o):
        """The TransE scoring function.

            .. math::

                f_{TransE}=-||(\mathbf{e}_s + \mathbf{r}_p) - \mathbf{e}_o||_n

        Parameters
        ----------
        e_s : Tensor, shape [n]
            The embeddings of a list of subjects.
        e_p : Tensor, shape [n]
            The embeddings of a list of predicates.
        e_o : Tensor, shape [n]
            The embeddings of a list of objects.

        Returns
        -------
        score : TensorFlow operation
            The operation corresponding to the TransE scoring function.

        """

        return tf.negative(tf.norm(e_s + e_p - e_o, ord=self.embedding_model_params.get('norm', 1), axis=1))

    def fit(self, X, early_stopping=False, early_stopping_params={}):
        """Train an Translating Embeddings model.

            The model is trained on a training set X using the training protocol
            described in :cite:`trouillon2016complex`.

        Parameters
        ----------
        x : ndarray, shape [n, 3]
            The training triples

        """
        super().fit(X, early_stopping, early_stopping_params)

    def predict(self, X, from_idx=False):
        """Predict the score of triples using a trained embedding model.

            The function returns raw scores generated by the model.
            To obtain probability estimates, use a logistic sigmoid.

        Parameters
        ----------
        X : ndarray, shape [n, 3]
            The triples to score.
        from_idx : bool
            If True, will skip conversion to internal IDs. (default: False).

        Returns
        -------
        y_pred : ndarray, shape [n]
            The probability estimates predicted for input triples X.

        """
        return super().predict(X, from_idx=from_idx)

<<<<<<< HEAD
@register_model("DistMult")
=======
@register_model("DistMult", ["normalize_entity_embd"])
>>>>>>> e6a7a3cd
class DistMult(EmbeddingModel):
    """The DistMult model.

        The model as described in :cite:`yang2014embedding`.

        .. math::

            f_{DistMult}=\langle \mathbf{r}_p, \mathbf{e}_s, \mathbf{e}_o \\rangle

        Examples
        --------
        >>> import numpy as np
        >>> from ampligraph.latent_features import DistMult
        >>> DistMult(batches_count=1, seed=555, epochs=20, k=10, loss='pairwise', loss_params={'margin':5})
        >>> X = np.array([['a', 'y', 'b'],
        >>>               ['b', 'y', 'a'],
        >>>               ['a', 'y', 'c'],
        >>>               ['c', 'y', 'a'],
        >>>               ['a', 'y', 'd'],
        >>>               ['c', 'y', 'd'],
        >>>               ['b', 'y', 'c'],
        >>>               ['f', 'y', 'e']])
        >>> model.fit(X)
        >>> model.predict(np.array([['f', 'y', 'e'], ['b', 'y', 'd']]))
        array([ 0.9718404, -0.3637435], dtype=float32)

    """

    def __init__(self, k=100, eta=2, epochs=100, batches_count=100, seed=0, 
                 embedding_model_params = {}, 
                 optimizer="adagrad", optimizer_params={}, 
                 loss='nll', loss_params = {}, 
                 regularizer="None", regularizer_params = {},
                 model_checkpoint_path='saved_model/', verbose=False, **kwargs):
        
        super().__init__(k=k, eta=eta, epochs=epochs, batches_count=batches_count, seed=seed,
                         embedding_model_params = embedding_model_params,
                         optimizer=optimizer, optimizer_params=optimizer_params,
                         loss=loss, loss_params=loss_params,
                         regularizer=regularizer, regularizer_params =regularizer_params,
                         model_checkpoint_path=model_checkpoint_path, verbose=verbose, **kwargs)

    def _fn(self, e_s, e_p, e_o):
        """The DistMult scoring function.

        .. math::

            f_{DistMult}=\langle \mathbf{r}_p, \mathbf{e}_s, \mathbf{e}_o \\rangle


        Parameters
        ----------
        e_s : Tensor, shape [n]
            The embeddings of a list of subjects.
        e_p : Tensor, shape [n]
            The embeddings of a list of predicates.
        e_o : Tensor, shape [n]
            The embeddings of a list of objects.

        Returns
        -------
        score : TensorFlow operation
            The operation corresponding to the TransE scoring function.

        """

        return tf.reduce_sum(e_s * e_p * e_o, axis=1)

    def fit(self, X, early_stopping=False, early_stopping_params={}):
        """Train an DistMult.

            The model is trained on a training set X using the training protocol
            described in :cite:`trouillon2016complex`.

        Parameters
        ----------
        x : ndarray, shape [n, 3]
            The training triples

        """
        super().fit(X, early_stopping, early_stopping_params)

    def predict(self, X, from_idx=False):
        """Predict the score of triples using a trained embedding model.

            The function returns raw scores generated by the model.
            To obtain probability estimates, use a logistic sigmoid.

        Parameters
        ----------
        X : ndarray, shape [n, 3]
            The triples to score.
        from_idx : bool
            If True, will skip conversion to internal IDs. (default: False).

        Returns
        -------
        y_pred : ndarray, shape [n]
            The probability estimates predicted for input triples X.

        """
        return super().predict(X, from_idx=from_idx)

@register_model("ComplEx")
class ComplEx(EmbeddingModel):
    """ Complex Embeddings model.

        The model as described in :cite:`trouillon2016complex`.

        .. math::

            f_{ComplEx}=Re(\langle \mathbf{r}_p, \mathbf{e}_s, \overline{\mathbf{e}_o}  \\rangle)

        Examples
        --------
        >>> import numpy as np
        >>> from ampligraph.latent_features import ComplEx
        >>> model = ComplEx(batches_count=1, seed=555, epochs=20, k=10, 
        >>>             loss='pairwise', loss_params={'margin':1}, 
        >>>             regularizer='L2', regularizer_params={'lambda':0.1})

        >>> X = np.array([['a', 'y', 'b'],
        >>>               ['b', 'y', 'a'],
        >>>               ['a', 'y', 'c'],
        >>>               ['c', 'y', 'a'],
        >>>               ['a', 'y', 'd'],
        >>>               ['c', 'y', 'd'],
        >>>               ['b', 'y', 'c'],
        >>>               ['f', 'y', 'e']])
        >>> model.fit(X)
        >>> model.predict(np.array([['f', 'y', 'e'], ['b', 'y', 'd']]))
        array([ 1.0089628 , -0.51218843], dtype=float32)
        >>> model.get_embeddings(['f','e'], type='entity')
        array([[-0.43793657, -0.4387298 ,  0.38817367, -0.0461139 , -0.11901201,
            -0.65326005,  0.12317057,  0.05477504,  0.06185133,  0.00359724],
           [-0.6584873 , -0.24720612, -0.04071414,  0.03415959, -0.08960017,
            -0.20853978, -0.27599704, -0.5155798 ,  0.12172926,  0.27685398]],
          dtype=float32)

    """

    def __init__(self, k=100, eta=2, epochs=100, batches_count=100, seed=0, 
                 embedding_model_params = {}, 
                 optimizer="adagrad", optimizer_params={}, 
                 loss='nll', loss_params = {}, 
                 regularizer="None", regularizer_params = {},
                 model_checkpoint_path='saved_model/', verbose=False, **kwargs):
        
        super().__init__(k=k, eta=eta, epochs=epochs, batches_count=batches_count, seed=seed,
                         embedding_model_params = embedding_model_params,
                         optimizer=optimizer, optimizer_params=optimizer_params,
                         loss=loss, loss_params=loss_params,
                         regularizer=regularizer, regularizer_params =regularizer_params,
                         model_checkpoint_path=model_checkpoint_path, verbose=verbose, **kwargs)

<<<<<<< HEAD
=======
    def _initialize_embeddings(self):
        """ Initialize the embeddings
        """
        self.ent_emb = tf.get_variable('ent_emb', shape=[len(self.ent_to_idx), self.k*2],
                                        initializer=self.initializer)
        self.rel_emb = tf.get_variable('rel_emb', shape=[len(self.rel_to_idx), self.k*2],
                                        initializer=self.initializer)
        
        
>>>>>>> e6a7a3cd
    def _fn(self, e_s, e_p, e_o):
        """The ComplEx scoring function.

            .. math::

                f_{ComplEx}=Re(\langle \mathbf{r}_p, \mathbf{e}_s, \overline{\mathbf{e}_o}  \\rangle)

            Additional details available in :cite:`trouillon2016complex` (Equation 9).

        Parameters
        ----------
        e_s : Tensor, shape [n]
            The embeddings of a list of subjects.
        e_p : Tensor, shape [n]
            The embeddings of a list of predicates.
        e_o : Tensor, shape [n]
            The embeddings of a list of objects.

        Returns
        -------
        score : TensorFlow operation
            The operation corresponding to the TransE scoring function.

        """

        # Assume each embedding is made of an img and real component.
        # (These components are actually real numbers, see [Trouillon17].
        e_s_real, e_s_img = tf.split(e_s, 2, axis=1)
        e_p_real, e_p_img = tf.split(e_p, 2, axis=1)
        e_o_real, e_o_img = tf.split(e_o, 2, axis=1)

        # See Eq. 9 [Trouillon17):
        return tf.reduce_sum(e_p_real * e_s_real * e_o_real, axis=1) + \
               tf.reduce_sum(e_p_real * e_s_img * e_o_img, axis=1) + \
               tf.reduce_sum(e_p_img * e_s_real * e_o_img, axis=1) - \
               tf.reduce_sum(e_p_img * e_s_img * e_o_real, axis=1)

    def fit(self, X, early_stopping=False, early_stopping_params={}):
        """Train a ComplEx model.

            The model is trained on a training set X using the training protocol
            described in :cite:`trouillon2016complex`.

        Parameters
        ----------
        x : ndarray, shape [n, 3]
            The training triples

        """
        super().fit(X, early_stopping, early_stopping_params)

    def predict(self, X, from_idx=False):
        """Predict the score of triples using a trained embedding model.

            The function returns raw scores generated by the model.
            To obtain probability estimates, use a logistic sigmoid.

        Parameters
        ----------
        X : ndarray, shape [n, 3]
            The triples to score.
        from_idx : bool
            If True, will skip conversion to internal IDs. (default: False).

        Returns
        -------
        y_pred : ndarray, shape [n]
            The probability estimates predicted for input triples X.

        """
        return super().predict(X, from_idx=from_idx)
    


    <|MERGE_RESOLUTION|>--- conflicted
+++ resolved
@@ -115,20 +115,12 @@
                   'This may introduce memory issues.')
             
         try:
-<<<<<<< HEAD
-            self.loss = LOSS_REGISTRY[loss](self.eta, self.loss_params)
-=======
             self.loss = LOSS_REGISTRY[loss](self.eta, self.loss_params, verbose=verbose)
->>>>>>> e6a7a3cd
         except KeyError:
             raise ValueError('Unsupported loss function: %s' % loss)
             
         try:
-<<<<<<< HEAD
-            self.regularizer = REGULARIZER_REGISTRY[regularizer](self.regularizer_params)
-=======
             self.regularizer = REGULARIZER_REGISTRY[regularizer](self.regularizer_params, verbose=verbose)
->>>>>>> e6a7a3cd
         except KeyError:
             raise ValueError('Unsupported regularizer: %s' % regularizer)
             
@@ -314,11 +306,7 @@
         self._initialize_embeddings()
 
         # training input placeholder
-<<<<<<< HEAD
-        x_pos_tf = tf.placeholder(tf.int32, shape=[None, 3]) 
-=======
         x_pos_tf = tf.cast(dataset_iter.get_next(), tf.int32)
->>>>>>> e6a7a3cd
         all_ent_tf = tf.squeeze(tf.constant(list(self.ent_to_idx.values()), dtype=tf.int32))
         #generate negatives
         x_neg_tf = generate_corruptions_for_fit(x_pos_tf, all_ent_tf, self.eta, rnd=self.seed)
@@ -344,10 +332,6 @@
         
         #early stopping 
         if early_stopping:
-<<<<<<< HEAD
-            print('Enabled Early Stopping')
-=======
->>>>>>> e6a7a3cd
             try:
                 x_valid = early_stopping_params['x_valid']
                 if type(x_valid) != np.ndarray:
@@ -365,61 +349,26 @@
             if early_stopping_criteria not in ['hits10','hits1', 'hits3', 'mrr']:
                 raise ValueError('Unsupported early stopping criteria')
             
-<<<<<<< HEAD
-            self._initialize_eval_graph()                     
-=======
-                             
->>>>>>> e6a7a3cd
             early_stopping_best_value = 0
             early_stopping_stop_counter = 0
             try:
                 x_filter = early_stopping_params['x_filter']
                 x_filter = to_idx(x_filter, ent_to_idx=self.ent_to_idx, rel_to_idx=self.rel_to_idx)
-<<<<<<< HEAD
-
-                print('Setting filter for early stopping')
-                self.set_filter_for_eval(x_filter)
-            except KeyError:
-                print('No filter for early stopping')
-                pass
-            
-=======
                 self.set_filter_for_eval(x_filter)
             except KeyError:
                 pass
             
             self._initialize_eval_graph()    
->>>>>>> e6a7a3cd
             
         
         self.sess_train.run(tf.tables_initializer())
         self.sess_train.run(tf.global_variables_initializer())
         
-<<<<<<< HEAD
-        X_batches = np.array_split(X, self.batches_count)
-=======
         #X_batches = np.array_split(X, self.batches_count)
->>>>>>> e6a7a3cd
-        
             
         
         for epoch in tqdm(range(self.epochs), disable=(not self.verbose), unit='epoch'):
             losses = []
-<<<<<<< HEAD
-            for j in range(self.batches_count):
-                X_pos_b = X_batches[j]
-                _, loss_batch = self.sess_train.run([train, loss], {x_pos_tf: X_pos_b})
-                self.sess_train.run(normalize_ent_emb_op)
-                if self.verbose:
-                    mean_loss = loss_batch / (len(X_pos_b)*self.eta)
-                    losses.append(mean_loss)
-                    tqdm.write('epoch: %d, batch %d: mean loss: %.10f' % (epoch, j, np.mean(np.array(losses))))
-            
-            # TODO TEC-1529: add early stopping criteria
-            if early_stopping and epoch >= early_stopping_params.get('burn_in', 5)  \
-                                and epoch%early_stopping_params.get('check_interval',3)==0:
-                #print('Early Stopping test epoch:', epoch)
-=======
             for batch in range(self.batches_count):
                 loss_batch, _ = self.sess_train.run([ loss, train])#, {x_pos_tf: X_pos_b})
                 if self.embedding_model_params.get('normalize_entity_embd', False):
@@ -433,7 +382,6 @@
             # TODO TEC-1529: add early stopping criteria
             if early_stopping and epoch >= early_stopping_params.get('burn_in', 100)  \
                                 and epoch%early_stopping_params.get('check_interval',10)==0:
->>>>>>> e6a7a3cd
                 #compute and store test_loss
                 ranks = []
                 if x_valid.ndim>1:
@@ -443,10 +391,6 @@
                 else:
                     ranks = self.sess_train.run([self.rank], feed_dict={self.X_test_tf: [x_test_triple]})
                 
-<<<<<<< HEAD
-                #print('Early Stopping Best ' + early_stopping_criteria +' :', early_stopping_best_value)
-=======
->>>>>>> e6a7a3cd
                 if early_stopping_criteria == 'hits10':
                     current_test_value = hits_at_n_score(ranks,10)
                 elif early_stopping_criteria == 'hits3':
@@ -455,30 +399,17 @@
                     current_test_value = hits_at_n_score(ranks,1)
                 elif early_stopping_criteria == 'mrr':
                     current_test_value = mrr_score(ranks)
-<<<<<<< HEAD
-                #print('Early Stopping Current ' + early_stopping_criteria +' :', current_test_value)
-=======
->>>>>>> e6a7a3cd
                 
                 
                 if early_stopping_best_value >= current_test_value:
                     early_stopping_stop_counter += 1
-<<<<<<< HEAD
-                    #print('Found Worse', early_stopping_stop_counter)
+
                     if early_stopping_stop_counter == early_stopping_params.get('stop_interval', 3):
-                        print('Early stopping with best model ' + early_stopping_criteria +' :', early_stopping_best_value)
-=======
-                    if early_stopping_stop_counter == early_stopping_params.get('stop_interval', 3):
->>>>>>> e6a7a3cd
                         self.is_filtered = False
                         self.sess_train.close()
                         self.is_fitted = True
                         return
                 else:
-<<<<<<< HEAD
-                    #print('Found Better')
-=======
->>>>>>> e6a7a3cd
                     early_stopping_best_value = current_test_value
                     early_stopping_stop_counter = 0
                     self._save_trained_params()
@@ -725,11 +656,7 @@
     def predict(self, X, from_idx=False):
         return self.rnd.uniform(low=0, high=1, size=len(X))
 
-<<<<<<< HEAD
-@register_model("TransE", ["norm"])
-=======
 @register_model("TransE", ["norm", "normalize_entity_embd"])
->>>>>>> e6a7a3cd
 class TransE(EmbeddingModel):
     """The Translating Embedding model (TransE)
 
@@ -832,11 +759,7 @@
         """
         return super().predict(X, from_idx=from_idx)
 
-<<<<<<< HEAD
-@register_model("DistMult")
-=======
 @register_model("DistMult", ["normalize_entity_embd"])
->>>>>>> e6a7a3cd
 class DistMult(EmbeddingModel):
     """The DistMult model.
 
@@ -992,8 +915,6 @@
                          regularizer=regularizer, regularizer_params =regularizer_params,
                          model_checkpoint_path=model_checkpoint_path, verbose=verbose, **kwargs)
 
-<<<<<<< HEAD
-=======
     def _initialize_embeddings(self):
         """ Initialize the embeddings
         """
@@ -1003,7 +924,6 @@
                                         initializer=self.initializer)
         
         
->>>>>>> e6a7a3cd
     def _fn(self, e_s, e_p, e_o):
         """The ComplEx scoring function.
 
@@ -1074,8 +994,4 @@
             The probability estimates predicted for input triples X.
 
         """
-        return super().predict(X, from_idx=from_idx)
-    
-
-
-    +        return super().predict(X, from_idx=from_idx)