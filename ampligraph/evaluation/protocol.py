--- conflicted
+++ resolved
@@ -646,12 +646,8 @@
     params: dict
         Param dict without unused parameters.
     """
-<<<<<<< HEAD
     from ..latent_features import LOSS_REGISTRY, REGULARIZER_REGISTRY, MODEL_REGISTRY, \
         OPTIMIZER_REGISTRY, INITIALIZER_REGISTRY
-        
-=======
-    from ..latent_features import LOSS_REGISTRY, REGULARIZER_REGISTRY, MODEL_REGISTRY
 
     def _param_without_unused(param, registry, category_type, category_type_params):
         """Remove one particular nested param (if unused) given a registry"""
@@ -664,20 +660,14 @@
 
     params = params.copy()
 
->>>>>>> f1728b7d
     if "loss" in params and "loss_params" in params:
         _param_without_unused(params, LOSS_REGISTRY, params["loss"], "loss_params")
     if "regularizer" in params and "regularizer_params" in params:
-<<<<<<< HEAD
-        _remove_unused_param(params, nested_keys, REGULARIZER_REGISTRY, params["regularizer"], "regularizer_params")
+        _param_without_unused(params, REGULARIZER_REGISTRY, params["regularizer"], "regularizer_params")
     if "optimizer" in params and "optimizer_params" in params:
-        _remove_unused_param(params, nested_keys, OPTIMIZER_REGISTRY, params["optimizer"], "optimizer_params")
+        _param_without_unused(params, OPTIMIZER_REGISTRY, params["optimizer"], "optimizer_params")
     if "initializer" in params and "initializer_params" in params:
-        _remove_unused_param(params, nested_keys, INITIALIZER_REGISTRY, params["initializer"], "initializer_params")
-    if "embedding_model_params" in params:
-        _remove_unused_param(params, nested_keys, MODEL_REGISTRY, model_name, "embedding_model_params")
-=======
-        _param_without_unused(params, REGULARIZER_REGISTRY, params["regularizer"], "regularizer_params")
+        _param_without_unused(params, INITIALIZER_REGISTRY, params["initializer"], "initializer_params")
     if "embedding_model_params" in params and "model_name" in params:
         _param_without_unused(params, MODEL_REGISTRY, params["model_name"], "embedding_model_params")
 
@@ -755,7 +745,6 @@
     def __contains__(self, other):
         """Verify whether hash of parameter configuration is present in history."""
         return _get_param_hash(other) in self.param_hash_history
->>>>>>> f1728b7d
 
 
 def _next_hyperparam(param_grid):
