import numpy as np
from tqdm import tqdm


from ..evaluation import rank_score, mrr_score, hits_at_n_score, mar_score
import os
from joblib import Parallel, delayed
import itertools
import tensorflow as tf
import logging

logger = logging.getLogger(__name__)
logger.setLevel(logging.DEBUG)

def train_test_split_no_unseen(X, test_size=5000, seed=0):
    """Split into train and test sets.

     Test set contains only entities and relations which also occur
     in the training set.

    Parameters
    ----------
    X : ndarray, size[n, 3]
        The dataset to split.
    test_size : int, float
        If int, the number of triples in the test set. If float, the percentage of total triples.
    seed : int
        A random seed used to split the dataset.

    Returns
    -------
    X_train : ndarray, size[n, 3]
        The training set
    X_test : ndarray, size[n, 3]
        The test set

    """
    logger.debug('Creating train test split.')
    if type(test_size) is float:
        logger.debug('Test size is of type float. Converting to int.')
        test_size = int(len(X) * test_size)

    rnd = np.random.RandomState(seed)

    subs, subs_cnt = np.unique(X[:, 0], return_counts=True)
    objs, objs_cnt = np.unique(X[:, 2], return_counts=True)
    rels, rels_cnt = np.unique(X[:, 1], return_counts=True)
    dict_subs = dict(zip(subs, subs_cnt))
    dict_objs = dict(zip(objs, objs_cnt))
    dict_rels = dict(zip(rels, rels_cnt))

    idx_test = []
    logger.debug('Selecting test cases using random search.')
    while len(idx_test) < test_size:
        i = rnd.randint(len(X))
        if dict_subs[X[i, 0]] > 1 and dict_objs[X[i, 2]] > 1 and dict_rels[X[i, 1]] > 1:
            dict_subs[X[i, 0]] -= 1
            dict_objs[X[i, 2]] -= 1
            dict_rels[X[i, 1]] -= 1
            idx_test.append(i)
    logger.debug('Completed random search.')
    idx = np.arange(len(X))
    idx_train = np.setdiff1d(idx, idx_test)
    logger.debug('Train test split completed.')
    return X[idx_train, :], X[idx_test, :]


def _create_unique_mappings(unique_obj,unique_rel):
    obj_count = len(unique_obj)
    rel_count = len(unique_rel)
    rel_to_idx = dict(zip(unique_rel, range(rel_count)))
    obj_to_idx = dict(zip(unique_obj, range(obj_count)))
    return rel_to_idx, obj_to_idx 

def create_mappings(X):
    """Create string-IDs mappings for entities and relations.

        Entities and relations are assigned incremental, unique integer IDs.
        Mappings are preserved in two distinct dictionaries,
        and counters are separated for entities and relations mappings.

    Parameters
    ----------
    X : ndarray, shape [n, 3]
        The triples to extract mappings.

    Returns
    -------
    rel_to_idx : dict
        The relation-to-internal-id associations
    ent_to_idx: dict
        The entity-to-internal-id associations.

    """
    logger.debug('Creating mappings for entities and relations.')
    unique_ent = np.unique(np.concatenate((X[:, 0], X[:, 2])))
    unique_rel = np.unique(X[:, 1])
    return _create_unique_mappings(unique_ent,unique_rel)
 
def create_mappings_entity_with_schema(X, S):
    """Create string-IDs mappings for entities and relations.

        Entities and relations are assigned incremental, unique integer IDs.
        Mappings are preserved in two distinct dictionaries,
        and counters are separated for entities and relations mappings.

    Parameters
    ----------
    X : ndarray, shape [n, 3]
        The triples to extract mappings.

    Returns
    -------
    rel_to_idx : dict
        The relation-to-internal-id associations
    ent_to_idx: dict
        The entity-to-internal-id associations.

    """
    logger.debug('Creating mappings for entities and relations of a schema.')
    unique_ent = np.unique(np.concatenate((X[:, 0], X[:, 2], S[:, 0])))
    unique_rel = np.unique(X[:, 1])
    return _create_unique_mappings(unique_ent,unique_rel)

def create_mappings_schema(S):
    """Create string-IDs mappings for classes and relations of the schema.

        Entities and relations are assigned incremental, unique integer IDs.
        Mappings are preserved in two distinct dictionaries,
        and counters are separated for entities and relations mappings.

    Parameters
    ----------
    X : ndarray, shape [n, 3]
        The triples to extract mappings.

    Returns
    -------
    rel_to_idx : dict
        The relation-to-internal-id associations
    ent_to_idx: dict
        The entity-to-internal-id associations.

    """
    logger.debug('Creating mappings for classes and relations of a schema.')
    unique_class = np.unique(S[:,2])
    unique_rel = np.unique(S[:,1])
    return _create_unique_mappings(unique_class,unique_rel)

def generate_corruptions_for_eval(X, entities_for_corruption, corrupt_side='s+o', table_entity_lookup_left=None, 
                                      table_entity_lookup_right=None, table_reln_lookup=None, rnd=None):
    """Generate corruptions for evaluation.

        Create all possible corruptions (subject and object) for a given triple x, in compliance with the LCWA.

    Parameters
    ----------
    X : Tensor, shape [1, 3]
        Currently, a single positive triples that will be used to create corruptions.
    entities_for_corruption : Tensor
        All the entity IDs which are to be used for generation of corruptions
    corrupt_side: string
        Specifies which side to corrupt the entities. 
        ``s`` is to corrupt only subject.
        ``o`` is to corrupt only object
        ``s+o`` is to corrupt both subject and object
    table_entity_lookup_left : tf.HashTable
        Hash table of subject entities mapped to unique prime numbers
    table_entity_lookup_right : tf.HashTable
        Hash table of object entities mapped to unique prime numbers
    table_reln_lookup : tf.HashTable
        Hash table of relations mapped to unique prime numbers
    rnd: numpy.random.RandomState
        A random number generator.

    Returns
    -------

    out : Tensor, shape [n, 3]
        An array of corruptions for the triples for x.
        
    out_prime : Tensor, shape [n, 3]
        An array of product of prime numbers associated with corruption triples or None 
        based on filtered or non filtered version.

    """
    
<<<<<<< HEAD
    logger.debug('Generating corruptions for evaluation.')

    logger.debug('Getting repeating subjects.')
    repeated_subjs = tf.keras.backend.repeat(
                                                tf.slice(X,
                                                    [0, 0], #subj
                                                    [tf.shape(X)[0],1])
                                            , tf.shape(all_entities)[0])


    logger.debug('Getting repeating object.')
    repeated_objs = tf.keras.backend.repeat(
                                                tf.slice(X,
                                                        [0, 2], #Obj
                                                        [tf.shape(X)[0], 1])
                                            , tf.shape(all_entities)[0])
=======
    if corrupt_side not in ['s+o', 's', 'o']:
        raise ValueError('Invalid argument value for corruption side passed for evaluation')
        
    if corrupt_side in ['s+o', 'o']: #object is corrupted - so we need subjects as it is
        repeated_subjs = tf.keras.backend.repeat(
                                                    tf.slice(X,
                                                        [0, 0], #subj
                                                        [tf.shape(X)[0],1])
                                                , tf.shape(entities_for_corruption)[0])
        repeated_subjs = tf.squeeze(repeated_subjs, 2)
        
    

    if corrupt_side in ['s+o', 's']: #subject is corrupted - so we need objects as it is
        repeated_objs = tf.keras.backend.repeat(
                                                    tf.slice(X,
                                                            [0, 2], #Obj
                                                            [tf.shape(X)[0], 1])
                                                , tf.shape(entities_for_corruption)[0])
        repeated_objs = tf.squeeze(repeated_objs, 2)
        
>>>>>>> b99af109

    logger.debug('Getting repeating relationships.')
    repeated_relns = tf.keras.backend.repeat(
                                                tf.slice(X,
                                                        [0, 1], #reln
                                                        [tf.shape(X)[0], 1])
                                            , tf.shape(entities_for_corruption)[0])
    repeated_relns = tf.squeeze(repeated_relns, 2)
    

    rep_ent = tf.keras.backend.repeat(tf.expand_dims(entities_for_corruption,0), tf.shape(X)[0])
    rep_ent = tf.squeeze(rep_ent, 0)
    
    
    if corrupt_side == 's+o':
        stacked_out = tf.concat([tf.stack([repeated_subjs, repeated_relns, rep_ent], 1),
                        tf.stack([rep_ent, repeated_relns, repeated_objs], 1)],0)

    elif corrupt_side == 'o':
        stacked_out = tf.stack([repeated_subjs, repeated_relns, rep_ent], 1)
        
    else:
        stacked_out = tf.stack([rep_ent, repeated_relns, repeated_objs], 1)
    
    out = tf.reshape(tf.transpose(stacked_out , [0, 2, 1]),(-1,3))
    out_prime = tf.constant([])
    
    logger.debug('Creating prime numbers associated with corruptions.')
    if table_entity_lookup_left!= None and table_entity_lookup_right!=None and table_reln_lookup != None:
        
        if corrupt_side in ['s+o', 'o']:
            prime_subj = tf.squeeze(table_entity_lookup_left.lookup(repeated_subjs))
            prime_ent_right = tf.squeeze(table_entity_lookup_right.lookup(rep_ent))
        
        if corrupt_side in ['s+o', 's']:
            prime_obj = tf.squeeze(table_entity_lookup_right.lookup(repeated_objs))
            prime_ent_left = tf.squeeze(table_entity_lookup_left.lookup(rep_ent))
            
            
        prime_reln =tf.squeeze(table_reln_lookup.lookup(repeated_relns))
        
        if corrupt_side == 's+o':
            out_prime = tf.concat([prime_subj * prime_reln * prime_ent_right, 
                               prime_ent_left * prime_reln * prime_obj],0)
<<<<<<< HEAD

    logger.debug('Returning corruptions for evaluation.')
=======
        elif corrupt_side == 'o':
            out_prime = prime_subj * prime_reln * prime_ent_right
        else:
            out_prime = prime_ent_left * prime_reln * prime_obj
            
            
>>>>>>> b99af109
    return out, out_prime


def generate_corruptions_for_fit(X, all_entities, eta=1, rnd=None):
    """Generate corruptions for training.

        Creates corrupted triples for each statement in an array of statements.

        Strategy as per ::cite:`trouillon2016complex`.

        .. note::
            Collisions are not checked. 
            Too computationally expensive (see ::cite:`trouillon2016complex`).

    Parameters
    ----------
    X : Tensor, shape [n, 3]
        An array of positive triples that will be used to create corruptions.
    all_entities : dict
        The entity-tointernal-IDs mappings
    eta : int
        The number of corruptions per triple that must be generated.
    rnd: numpy.random.RandomState
        A random number generator.

    Returns
    -------

    out : Tensor, shape [n * eta, 3]
        An array of corruptions for a list of positive triples x. For each row in X the corresponding corruption
        indexes can be found at [index+i*n for i in range(eta)]

    """
    logger.debug('Generating corruptions for fit.')
    dataset =  tf.reshape(tf.tile(tf.reshape(X,[-1]),[eta]),[tf.shape(X)[0]*eta,3])
    keep_subj_mask = tf.tile(tf.cast(tf.random_uniform([tf.shape(X)[0]], 0, 2, dtype=tf.int32, seed=rnd),tf.bool),[eta])
    keep_obj_mask = tf.logical_not(keep_subj_mask)
    keep_subj_mask = tf.cast(keep_subj_mask,tf.int32)
    keep_obj_mask = tf.cast(keep_obj_mask,tf.int32)
    logger.debug('Created corruption masks.')
    replacements = tf.random_uniform([tf.shape(dataset)[0]],0,tf.shape(all_entities)[0], dtype=tf.int32, seed=rnd)

    subjects = tf.math.add(tf.math.multiply(keep_subj_mask,dataset[:,0]),tf.math.multiply(keep_obj_mask,replacements))
    logger.debug('Created corrupted subjects.')
    relationships = dataset[:,1]
    logger.debug('Retained relationships.')
    objects = tf.math.add(tf.math.multiply(keep_obj_mask,dataset[:,2]),tf.math.multiply(keep_subj_mask,replacements))
    logger.debug('Created corrupted objects.')

    out = tf.transpose(tf.stack([subjects,relationships,objects]))

    logger.debug('Returning corruptions for fit.')
    return out           

def _convert_to_idx(X, ent_to_idx, rel_to_idx, obj_to_idx):
    x_idx_s = np.vectorize(ent_to_idx.get)(X[:, 0])
    x_idx_p = np.vectorize(rel_to_idx.get)(X[:, 1])
    x_idx_o = np.vectorize(obj_to_idx.get)(X[:, 2])
    logger.debug('Returning ids.')
    return np.dstack([x_idx_s, x_idx_p, x_idx_o]).reshape((-1, 3))


def to_idx(X, ent_to_idx, rel_to_idx):
    """Convert statements (triples) into integer IDs.

    Parameters
    ----------
    X : ndarray
        The statements to be converted.
    ent_to_idx : dict
        The mappings between entity strings and internal IDs.
    rel_to_idx : dict
        The mappings between relation strings and internal IDs.
    Returns
    -------
    X : ndarray, shape [n, 3]
        The ndarray of converted statements.
    """
    logger.debug('Converting statements to integer ids.')
    if X.ndim==1:
        X = X[np.newaxis,:]
    return _convert_to_idx(X, ent_to_idx, rel_to_idx, ent_to_idx) 


def to_idx_schema(S, ent_to_idx, schema_class_to_idx, schema_rel_to_idx):
    """Convert schema statements (triples) into integer IDs.

    Parameters
    ----------
    X : ndarray
        The statements to be converted.
    ent_to_idx : dict
        The mappings between entity strings and internal IDs.
    rel_to_idx : dict
        The mappings between relation strings and internal IDs.
    Returns
    -------
    X : ndarray, shape [n, 3]
        The ndarray of converted schema statements.
    """

    logger.debug('Converting schema statements to integer ids.')
    return _convert_to_idx(S, ent_to_idx, schema_rel_to_idx, schema_class_to_idx) 


def evaluate_performance(X, model, filter_triples=None, verbose=False, strict=True, rank_against_ent=None, corrupt_side='s+o'):
    """Evaluate the performance of an embedding model.

        Run the relational learning evaluation protocol defined in Bordes TransE paper.

        It computes the mean reciprocal rank, by assessing the ranking of each positive triple against all
        possible negatives created in compliance with the local closed world assumption (LCWA).

    Parameters
    ----------
    X : ndarray, shape [n, 3]
        An array of test triples.
    model : ampligraph.latent_features.EmbeddingModel
        A knowledge graph embedding model
    filter_triples : ndarray of shape [n, 3] or None
        The triples used to filter negatives.
    verbose : bool
        Verbose mode
    strict : bool
        Strict mode. If True then any unseen entity will cause a RuntimeError.
        If False then triples containing unseen entities will be filtered out.
    rank_against_ent: array-like
        List of entities to use for corruptions. If None, will generate corruptions
        using all distinct entities. Default is None.
    corrupt_side: string
        Specifies which side to corrupt the entities. 
        ``s`` is to corrupt only subject.
        ``o`` is to corrupt only object
        ``s+o`` is to corrupt both subject and object
    Returns
    -------
    ranks : ndarray, shape [n]
        An array of ranks of positive test triples.


    Examples
    --------
    >>> import numpy as np
    >>> from ampligraph.datasets import load_wn18
    >>> from ampligraph.latent_features import ComplEx
    >>> from ampligraph.evaluation import evaluate_performance
    >>>
    >>> X = load_wn18()
    >>> model = ComplEx(batches_count=10, seed=0, epochs=1, k=150, eta=10,
    >>>                 loss='pairwise', optimizer='adagrad')
    >>> model.fit(np.concatenate((X['train'], X['valid'])))
    >>>
    >>> filter = np.concatenate((X['train'], X['valid'], X['test']))
    >>> ranks = evaluate_performance(X['test'][:5], model=model, filter_triples=filter)
    >>> ranks
    array([    2,     4,     1,     1, 28550], dtype=int32)
    >>> mrr_score(ranks)
    0.55000700525394053
    >>> hits_at_n_score(ranks, n=10)
    0.8
    """

    logger.debug('Evaluating the performance of the embedding model.')
    X_test = filter_unseen_entities(X, model, verbose=verbose, strict=True)

    X_test = to_idx(X_test, ent_to_idx=model.ent_to_idx, rel_to_idx=model.rel_to_idx)

    ranks = []
    
    
    if filter_triples is not None:
        logger.debug('Getting filtered triples.')
        filter_triples = to_idx(filter_triples, ent_to_idx=model.ent_to_idx, rel_to_idx=model.rel_to_idx)
        model.set_filter_for_eval(filter_triples)
    
<<<<<<< HEAD
    ranks = []
    logger.debug('Making predictions.')
=======
    eval_dict = {}
    
    if rank_against_ent is not None:
        idx_entities = np.asarray([idx for uri, idx in model.ent_to_idx.items() if uri in rank_against_ent])
        eval_dict['corruption_entities']= idx_entities
        
    eval_dict['corrupt_side'] = corrupt_side
    
    model.configure_evaluation_protocol(eval_dict)
    
    
>>>>>>> b99af109
    for i in tqdm(range(X_test.shape[0]), disable=(not verbose)):
        y_pred, rank = model.predict(X_test[i], from_idx=True)
        ranks.append(rank)
    model.end_evaluation()
    logger.debug('Returning ranks of positive test triples.')
    return ranks


def filter_unseen_entities(X, model, verbose=False, strict=True):
    """Filter unseen entities in the test set.

    Parameters
    ----------
    X : ndarray, shape [n, 3]
        An array of test triples.
    model : ampligraph.latent_features.EmbeddingModel
        A knowledge graph embedding model
    verbose : bool
        Verbose mode
    strict : bool
        Strict mode. If True then any unseen entity will cause a RuntimeError.
        If False then triples containing unseen entities will be filtered out.

    Returns
    -------
    filtered X : ndarray, shape [n, 3]
        An array of test triples containing no unseen entities.
    """

    logger.debug('Finding entities in test set that are not previously seen by model')
    ent_seen = np.unique(list(model.ent_to_idx.keys()))
    ent_test = np.unique(X[:, [0, 2]].ravel())
    ent_unseen = np.setdiff1d(ent_test, ent_seen, assume_unique=True)

    if ent_unseen.size == 0:
        logger.debug('No unseen entities found.')
        return X
    else:
        logger.debug('Unseen entities found.')
        if strict:
            raise RuntimeError('Unseen entities found in test set, please remove or run '
                               'evaluate_performance() with strict=False.')
        else:
            # Get row-wise mask of triples containing unseen entities
            mask_unseen = np.isin(X, ent_unseen).any(axis=1)

            info = 'Removing {} triples containing unseen entities. '.format(np.sum(mask_unseen))
            if verbose:
                logger.info(info)
                print(info)
            logger.debug(info)
            return X[~mask_unseen]


def yield_all_permutations(registry, category_type, category_type_params):
    """Yields all the permutation of category type with their respective hyperparams
    
    Parameters
    ----------
    registry: dictionary
        registry of the category type
    category_type: string
        category type values
    category_type_params: list
        category type hyperparams

    Returns
    -------
    name: str
        Specific name of the category
    present_params: list
        Names of hyperparameters of the category
    val: list
        Values of the respective hyperparams
    """
    for name in category_type:
        present_params = []
        present_params_vals = []
        for param in registry[name].external_params:
            try:
                present_params_vals.append(category_type_params[param])
                present_params.append(param)
            except KeyErrori as e:
                logger.debug('Key not found {}'.format(e))
                pass
        for val in itertools.product(*present_params_vals):
            yield name, present_params, val


def gridsearch_next_hyperparam(model_name, in_dict):
    """Performs grid search on hyperparams
    
    Parameters
    ----------
    model_name: string
        name of the embedding model
    in_dict: dictionary 
        dictionary of all the parameters and the list of values to be searched

    Returns:
    out_dict: dict
        Dictionary containing an instance of model hyperparameters.
    """

    from ..latent_features import LOSS_REGISTRY, REGULARIZER_REGISTRY, MODEL_REGISTRY
    logger.debug('Starting gridsearch over hyperparameters. {}'.format(in_dict))
    try:
        verbose = in_dict["verbose"]
    except KeyError:
        logger.debug('Verbose key not found. Setting to False.')
        verbose = False

    try:
        seed = in_dict["seed"]
    except KeyError:
        logger.debug('Seed key not found. Setting to -1.')
        seed = -1 

    try:
        for batch_count in in_dict["batches_count"]:
            for epochs in in_dict["epochs"]:
                for k in in_dict["k"]:
                    for eta in in_dict["eta"]:
                        for reg_type, reg_params, reg_param_values in \
                            yield_all_permutations(REGULARIZER_REGISTRY, in_dict["regularizer"], in_dict["regularizer_params"]):
                            for optimizer_type in in_dict["optimizer"]:
                                for optimizer_lr in in_dict["optimizer_params"]["lr"]:
                                    for loss_type, loss_params, loss_param_values in \
                                        yield_all_permutations(LOSS_REGISTRY, in_dict["loss"], in_dict["loss_params"]):
                                        for model_type, model_params, model_param_values in \
                                            yield_all_permutations(MODEL_REGISTRY, [model_name], in_dict["embedding_model_params"]):
                                            out_dict = {
                                                "batches_count": batch_count,
                                                "epochs": epochs,
                                                "k": k,
                                                "eta": eta,
                                                "loss": loss_type,
                                                "loss_params": {},
                                                "embedding_model_params": {},
                                                "regularizer": reg_type,
                                                "regularizer_params": {},
                                                "optimizer": optimizer_type,
                                                "optimizer_params":{
                                                    "lr": optimizer_lr
                                                    },
                                                "verbose": verbose
                                                }

                                            if seed >= 0:
                                                out_dict["seed"] = seed
                                            #TODO - Revise this, use dict comprehension instead of for loops
                                            for idx in range(len(loss_params)):
                                                out_dict["loss_params"][loss_params[idx]] = loss_param_values[idx]
                                            for idx in range(len(reg_params)):
                                                out_dict["regularizer_params"][reg_params[idx]] = reg_param_values[idx]
                                            for idx in range(len(model_params)):
                                                out_dict["embedding_model_params"][model_params[idx]] = model_param_values[idx] 

                                            yield (out_dict)
    except KeyError as e:
        logger.debug('Hyperparameters are missing from the input dictionary: {}'.format(e))
        print('One or more of the hyperparameters was not passed:')
        print(str(e))


def select_best_model_ranking(model_class, X, param_grid, filter_retrain=False, early_stopping=False, early_stopping_params={}, rank_against_ent=None, corrupt_side='s+o', verbose=False):
    """Model selection routine for embedding models.

        .. note::
            Model selection done with raw MRR for better runtime performance.

        The function also retrains the best performing model on the concatenation of training and validation sets.

        (note that we generate negatives at runtime according to the strategy described
        in ::cite:`bordes2013translating`).

    Parameters
    ----------
    model_class : class
        The class of the EmbeddingModel to evaluate (TransE, DistMult, ComplEx, etc).
    X : dict
        A dictionary of triples to use in model selection. Must include three keys: `train`, `val`, `test`.
        Values are ndarray of shape [n, 3]..
    param_grid : dict
        A grid of hyperparameters to use in model selection. The routine will train a model for each combination
        of these hyperparameters.
    filter_retrain : bool
        If True, will use the entire input dataset X to compute filter MRR when retraining the model
        on the concatenation of training and validation sets.
    early_stopping: bool
        Flag to enable early stopping(default:False)
    early_stopping_params: dict
        Dictionary of parameters for early stopping.
        
        The following keys are supported: 
        
            x_valid: ndarray, shape [n, 3] : Validation set to be used for early stopping. Uses X['valid'] by default.
            
            criteria: criteria for early stopping ``hits10``, ``hits3``, ``hits1`` or ``mrr``. (default)
            
            x_filter: ndarray, shape [n, 3] : Filter to be used(no filter by default)
            
            burn_in: Number of epochs to pass before kicking in early stopping(default: 100)
            
            check_interval: Early stopping interval after burn-in(default:10)
            
            stop_interval: Stop if criteria is performing worse over n consecutive checks (default: 3)
            
    rank_against_ent: array-like
        List of entities to use for corruptions. If None, will generate corruptions
        using all distinct entities. Default is None.
    corrupt_side: string
        Specifies which side to corrupt the entities. 
        ``s`` is to corrupt only subject.
        ``o`` is to corrupt only object
        ``s+o`` is to corrupt both subject and object
    verbose : bool
        Verbose mode during evaluation of trained model

    Returns
    -------
    best_model : EmbeddingModel
        The best trained embedding model obtained in model selection.

    best_params : dict
        The hyperparameters of the best embedding model `best_model`.

    best_mrr_train : float
        The MRR (unfiltered) of the best model computed over the validation set in the model selection loop.

    ranks_test : ndarray, shape [n]
        The ranks of each triple in the test set X['test].

    mrr_test : float
        The MRR (filtered) of the best model, retrained on the concatenation of training and validation sets,
        computed over the test set.

    Examples
    --------
    >>> from ampligraph.datasets import load_wn18
    >>> from ampligraph.latent_features import ComplEx
    >>> from ampligraph.evaluation import select_best_model_ranking
    >>>
    >>> X = load_wn18()
    >>> model_class = ComplEx
    >>> param_grid = {
    >>>                     "batches_count": [50],
    >>>                     "seed": 0,
    >>>                     "epochs": [4000],
    >>>                     "k": [100, 200],
    >>>                     "eta": [5,10,15],
    >>>                     "loss": ["pairwise", "nll"],
    >>>                     "loss_params": {
    >>>                         "margin": [2]
    >>>                     },
    >>>                     "embedding_model_params": {
    >>> 
    >>>                     },
    >>>                     "regularizer": ["L2", "None"],
    >>>                     "regularizer_params": {
    >>>                         "lambda": [1e-4, 1e-5]
    >>>                     },
    >>>                     "optimizer": ["adagrad", "adam"],
    >>>                     "optimizer_params":{
    >>>                         "lr": [0.01, 0.001, 0.0001]
    >>>                     },
    >>>                     "verbose": false
    >>>                 }
    >>> select_best_model_ranking(model_class, X, param_grid, filter_retrain=True, verbose=True, early_stopping=True)

    """
    hyperparams_list_keys = ["batches_count", "epochs", "k", "eta", "loss", "regularizer", "optimizer"]
    hyperparams_dict_keys = ["loss_params", "embedding_model_params",  "regularizer_params",  "optimizer_params"]
    
    for key in hyperparams_list_keys:
        if key not in param_grid.keys() or param_grid[key]==[]:
            logger.debug('Hyperparameter key {} is missing.'.format(key))
            raise ValueError('Please pass values for key {}'.format(key))
            
    for key in hyperparams_dict_keys:
        if key not in param_grid.keys():
            logger.debug('Hyperparameter key {} is missing, replacing with empty dictionary.'.format(key))
            param_grid[key] = {}
    
    #this would be extended later to take multiple params for optimizers(currently only lr supported)
    try:
        lr = param_grid["optimizer_params"]["lr"]
    except KeyError:
        logger.debug('Hypermater key {} is missing'.format(key))
        raise ValueError('Please pass values for optimizer parameter - lr')
    
    model_params_combinations = gridsearch_next_hyperparam(model_class.name, param_grid)
    
    best_mrr_train = 0
    best_model = None
    best_params = None
    
    if early_stopping:
        try:
            early_stopping_params['x_valid']
        except KeyError:
            logger.debug('Early stopping enable but no x_valid parameter set. Setting x_valid to {}'.format(X['valid']))
            early_stopping_params['x_valid'] = X['valid']
        
    for model_params in tqdm(model_params_combinations, disable=(not verbose)):
        model = model_class(**model_params)
        model.fit(X['train'], early_stopping, early_stopping_params)
        ranks = evaluate_performance(X['valid'], model=model, filter_triples=None, verbose=verbose, rank_against_ent=rank_against_ent, corrupt_side=corrupt_side)
        curr_mrr = mrr_score(ranks)
        mr = mar_score(ranks)
        hits_1 = hits_at_n_score(ranks, n=1)
        hits_3 = hits_at_n_score(ranks, n=3)
        hits_10 = hits_at_n_score(ranks, n=10)
        info = 'mr:{} mrr: {} hits 1: {} hits 3: {} hits 10: {}, model: {}, params: {}'.format(mr, curr_mrr, hits_1, hits_3, hits_10, type(model).__name__, model_params)
        logger.debug(info)
        if verbose:
            logger.info(info)

        if curr_mrr > best_mrr_train:
            best_mrr_train = curr_mrr
            best_model = model
            best_params = model_params
    # Retraining

    if filter_retrain:
        X_filter = np.concatenate((X['train'], X['valid'], X['test']))
    else:
        X_filter = None

    best_model.fit(np.concatenate((X['train'], X['valid'])))
    ranks_test = evaluate_performance(X['test'], model=best_model, filter_triples=X_filter, verbose=verbose, rank_against_ent=rank_against_ent, corrupt_side=corrupt_side)
    mrr_test = mrr_score(ranks_test)

    return best_model, best_params, best_mrr_train, ranks_test, mrr_test
<|MERGE_RESOLUTION|>--- conflicted
+++ resolved
@@ -184,27 +184,14 @@
         based on filtered or non filtered version.
 
     """
-    
-<<<<<<< HEAD
+   
     logger.debug('Generating corruptions for evaluation.')
 
     logger.debug('Getting repeating subjects.')
-    repeated_subjs = tf.keras.backend.repeat(
-                                                tf.slice(X,
-                                                    [0, 0], #subj
-                                                    [tf.shape(X)[0],1])
-                                            , tf.shape(all_entities)[0])
-
-
-    logger.debug('Getting repeating object.')
-    repeated_objs = tf.keras.backend.repeat(
-                                                tf.slice(X,
-                                                        [0, 2], #Obj
-                                                        [tf.shape(X)[0], 1])
-                                            , tf.shape(all_entities)[0])
-=======
     if corrupt_side not in ['s+o', 's', 'o']:
-        raise ValueError('Invalid argument value for corruption side passed for evaluation')
+        msg = 'Invalid argument value for corruption side passed for evaluation' 
+        logger.error(msg)
+        raise ValueError(msg)
         
     if corrupt_side in ['s+o', 'o']: #object is corrupted - so we need subjects as it is
         repeated_subjs = tf.keras.backend.repeat(
@@ -216,6 +203,7 @@
         
     
 
+    logger.debug('Getting repeating object.')
     if corrupt_side in ['s+o', 's']: #subject is corrupted - so we need objects as it is
         repeated_objs = tf.keras.backend.repeat(
                                                     tf.slice(X,
@@ -223,8 +211,6 @@
                                                             [tf.shape(X)[0], 1])
                                                 , tf.shape(entities_for_corruption)[0])
         repeated_objs = tf.squeeze(repeated_objs, 2)
-        
->>>>>>> b99af109
 
     logger.debug('Getting repeating relationships.')
     repeated_relns = tf.keras.backend.repeat(
@@ -269,17 +255,13 @@
         if corrupt_side == 's+o':
             out_prime = tf.concat([prime_subj * prime_reln * prime_ent_right, 
                                prime_ent_left * prime_reln * prime_obj],0)
-<<<<<<< HEAD
-
-    logger.debug('Returning corruptions for evaluation.')
-=======
+
         elif corrupt_side == 'o':
             out_prime = prime_subj * prime_reln * prime_ent_right
         else:
             out_prime = prime_ent_left * prime_reln * prime_obj
             
-            
->>>>>>> b99af109
+    logger.debug('Returning corruptions for evaluation.')
     return out, out_prime
 
 
@@ -454,11 +436,6 @@
         logger.debug('Getting filtered triples.')
         filter_triples = to_idx(filter_triples, ent_to_idx=model.ent_to_idx, rel_to_idx=model.rel_to_idx)
         model.set_filter_for_eval(filter_triples)
-    
-<<<<<<< HEAD
-    ranks = []
-    logger.debug('Making predictions.')
-=======
     eval_dict = {}
     
     if rank_against_ent is not None:
@@ -466,11 +443,9 @@
         eval_dict['corruption_entities']= idx_entities
         
     eval_dict['corrupt_side'] = corrupt_side
-    
     model.configure_evaluation_protocol(eval_dict)
     
-    
->>>>>>> b99af109
+    logger.debug('Making predictions.')
     for i in tqdm(range(X_test.shape[0]), disable=(not verbose)):
         y_pred, rank = model.predict(X_test[i], from_idx=True)
         ranks.append(rank)
@@ -511,17 +486,18 @@
     else:
         logger.debug('Unseen entities found.')
         if strict:
-            raise RuntimeError('Unseen entities found in test set, please remove or run '
-                               'evaluate_performance() with strict=False.')
+            msg = 'Unseen entities found in test set, please remove or run evaluate_performance() with strict=False.'
+            logger.error(msg)
+            raise RuntimeError(msg)
         else:
             # Get row-wise mask of triples containing unseen entities
             mask_unseen = np.isin(X, ent_unseen).any(axis=1)
 
-            info = 'Removing {} triples containing unseen entities. '.format(np.sum(mask_unseen))
+            msg = 'Removing {} triples containing unseen entities. '.format(np.sum(mask_unseen))
             if verbose:
-                logger.info(info)
-                print(info)
-            logger.debug(info)
+                logger.info(msg)
+                print(msg)
+            logger.debug(msg)
             return X[~mask_unseen]
 
 
