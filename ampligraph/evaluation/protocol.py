# Copyright 2019 The AmpliGraph Authors. All Rights Reserved.
#
# This file is Licensed under the Apache License, Version 2.0.
# A copy of the Licence is available in LICENCE, or at:
#
#     http://www.apache.org/licenses/LICENSE-2.0
#

from collections.abc import Iterable
from itertools import product, islice
import logging

import pandas as pd
import numpy as np
from tqdm import tqdm
import tensorflow as tf

from ..evaluation import mrr_score, hits_at_n_score, mr_score
from ..datasets import AmpligraphDatasetAdapter, NumpyDatasetAdapter

logger = logging.getLogger(__name__)
logger.setLevel(logging.DEBUG)


def train_test_split_no_unseen(X, test_size=100, seed=0, allow_duplication=False):
    """Split into train and test sets.

     This function carves out a test set that contains only entities 
     and relations which also occur in the training set.

    Parameters
    ----------
    X : ndarray, size[n, 3]
        The dataset to split.
    test_size : int, float
        If int, the number of triples in the test set. 
        If float, the percentage of total triples.
    seed : int
        A random seed used to split the dataset.
    allow_duplication: boolean
        Flag to indicate if the test set can contain duplicated triples. 

    Returns
    -------
    X_train : ndarray, size[n, 3]
        The training set.
    X_test : ndarray, size[n, 3]
        The test set.

    Examples
    --------

    >>> import numpy as np
    >>> from ampligraph.evaluation import train_test_split_no_unseen
    >>> # load your dataset to X
    >>> X = np.array([['a', 'y', 'b'],
    >>>               ['f', 'y', 'e'],
    >>>               ['b', 'y', 'a'],
    >>>               ['a', 'y', 'c'],
    >>>               ['c', 'y', 'a'],
    >>>               ['a', 'y', 'd'],
    >>>               ['c', 'y', 'd'],
    >>>               ['b', 'y', 'c'],
    >>>               ['f', 'y', 'e']])
    >>> # if you want to split into train/test datasets
    >>> X_train, X_test = train_test_split_no_unseen(X, test_size=2)
    >>> X_train
    array([['a', 'y', 'b'],
        ['f', 'y', 'e'],
        ['b', 'y', 'a'],
        ['c', 'y', 'a'],
        ['c', 'y', 'd'],
        ['b', 'y', 'c'],
        ['f', 'y', 'e']], dtype='<U1')
    >>> X_test
    array([['a', 'y', 'c'],
        ['a', 'y', 'd']], dtype='<U1')
    >>> # if you want to split into train/valid/test datasets, call it 2 times
    >>> X_train_valid, X_test = train_test_split_no_unseen(X, test_size=2)
    >>> X_train, X_valid = train_test_split_no_unseen(X_train_valid, test_size=2)
    >>> X_train
    array([['a', 'y', 'b'],
        ['b', 'y', 'a'],
        ['c', 'y', 'd'],
        ['b', 'y', 'c'],
        ['f', 'y', 'e']], dtype='<U1')
    >>> X_valid
    array([['f', 'y', 'e'],
        ['c', 'y', 'a']], dtype='<U1')
    >>> X_test
    array([['a', 'y', 'c'],
        ['a', 'y', 'd']], dtype='<U1')
    """

    logger.debug('Creating train test split.')
    if type(test_size) is float:
        logger.debug('Test size is of type float. Converting to int.')
        test_size = int(len(X) * test_size)

    rnd = np.random.RandomState(seed)

    subs, subs_cnt = np.unique(X[:, 0], return_counts=True)
    objs, objs_cnt = np.unique(X[:, 2], return_counts=True)
    rels, rels_cnt = np.unique(X[:, 1], return_counts=True)
    dict_subs = dict(zip(subs, subs_cnt))
    dict_objs = dict(zip(objs, objs_cnt))
    dict_rels = dict(zip(rels, rels_cnt))

    idx_test = np.array([], dtype=int)
    logger.debug('Selecting test cases using random search.')

    loop_count = 0
    tolerance = len(X) * 10
    while idx_test.shape[0] < test_size:
        i = rnd.randint(len(X))
        if dict_subs[X[i, 0]] > 1 and dict_objs[X[i, 2]] > 1 and dict_rels[X[i, 1]] > 1:
            dict_subs[X[i, 0]] -= 1
            dict_objs[X[i, 2]] -= 1
            dict_rels[X[i, 1]] -= 1
            if allow_duplication:
                idx_test = np.append(idx_test, i)
            else:
                idx_test = np.unique(np.append(idx_test, i))

        loop_count += 1

        # in case can't find solution
        if loop_count == tolerance:
            if allow_duplication:
                raise Exception("Cannot create a test split of the desired size. "
                                "Some entities will not occur in both training and test set. "
                                "Change seed values, or set test_size to a smaller value.")
            else:
                raise Exception("Cannot create a test split of the desired size. "
                                "Some entities will not occur in both training and test set. "
                                "Set allow_duplication=True, or "
                                "change seed values, or set test_size to a smaller value.")

    logger.debug('Completed random search.')

    idx = np.arange(len(X))
    idx_train = np.setdiff1d(idx, idx_test)
    logger.debug('Train test split completed.')

    return X[idx_train, :], X[idx_test, :]


def _create_unique_mappings(unique_obj, unique_rel):
    obj_count = len(unique_obj)
    rel_count = len(unique_rel)
    rel_to_idx = dict(zip(unique_rel, range(rel_count)))
    obj_to_idx = dict(zip(unique_obj, range(obj_count)))
    return rel_to_idx, obj_to_idx


def create_mappings(X):
    """Create string-IDs mappings for entities and relations.

    Entities and relations are assigned incremental, unique integer IDs.
    Mappings are preserved in two distinct dictionaries,
    and counters are separated for entities and relations mappings.

    Parameters
    ----------
    X : ndarray, shape [n, 3]
        The triples to extract mappings.

    Returns
    -------
    rel_to_idx : dict
        The relation-to-internal-id associations.
    ent_to_idx: dict
        The entity-to-internal-id associations.

    """
    logger.debug('Creating mappings for entities and relations.')
    unique_ent = np.unique(np.concatenate((X[:, 0], X[:, 2])))
    unique_rel = np.unique(X[:, 1])
    return _create_unique_mappings(unique_ent, unique_rel)


def generate_corruptions_for_eval(X, entities_for_corruption, corrupt_side='s,o'):
    """Generate corruptions for evaluation.

        Create corruptions (subject and object) for a given triple x, in compliance with the
        local closed world assumption (LCWA), as described in :cite:`nickel2016review`.

    Parameters
    ----------
    X : Tensor, shape [1, 3]
        Currently, a single positive triples that will be used to create corruptions.
    entities_for_corruption : Tensor
        All the entity IDs which are to be used for generation of corruptions.
    corrupt_side: string
        Specifies which side of the triple to corrupt:

        - 's': corrupt only subject.
        - 'o': corrupt only object
        - 's+o': corrupt both subject and object
        - 's,o': corrupt both subject and object but ranks are computed separately.

    Returns
    -------
    out : Tensor, shape [n, 3]
        An array of corruptions for the triples for x.
        
    """

    logger.debug('Generating corruptions for evaluation.')

    logger.debug('Getting repeating subjects.')
    if corrupt_side == 's,o':
        # Both subject and object are corrupted but ranks are computed separately.
        corrupt_side = 's+o'
        
    if corrupt_side not in ['s+o', 's', 'o']:
        msg = 'Invalid argument value for corruption side passed for evaluation'
        logger.error(msg)
        raise ValueError(msg)

    if corrupt_side in ['s+o', 'o']:  # object is corrupted - so we need subjects as it is
        repeated_subjs = tf.keras.backend.repeat(
            tf.slice(X,
                     [0, 0],  # subj
                     [tf.shape(X)[0], 1]),
            tf.shape(entities_for_corruption)[0])
        repeated_subjs = tf.squeeze(repeated_subjs, 2)

    logger.debug('Getting repeating object.')
    if corrupt_side in ['s+o', 's']:  # subject is corrupted - so we need objects as it is
        repeated_objs = tf.keras.backend.repeat(
            tf.slice(X,
                     [0, 2],  # Obj
                     [tf.shape(X)[0], 1]),
            tf.shape(entities_for_corruption)[0])
        repeated_objs = tf.squeeze(repeated_objs, 2)

    logger.debug('Getting repeating relationships.')
    repeated_relns = tf.keras.backend.repeat(
        tf.slice(X,
                 [0, 1],  # reln
                 [tf.shape(X)[0], 1]),
        tf.shape(entities_for_corruption)[0])
    repeated_relns = tf.squeeze(repeated_relns, 2)

    rep_ent = tf.keras.backend.repeat(tf.expand_dims(entities_for_corruption, 0), tf.shape(X)[0])
    rep_ent = tf.squeeze(rep_ent, 0)

    if corrupt_side == 's+o':
        stacked_out = tf.concat([tf.stack([repeated_subjs, repeated_relns, rep_ent], 1),
                                 tf.stack([rep_ent, repeated_relns, repeated_objs], 1)], 0)

    elif corrupt_side == 'o':
        stacked_out = tf.stack([repeated_subjs, repeated_relns, rep_ent], 1)

    else:
        stacked_out = tf.stack([rep_ent, repeated_relns, repeated_objs], 1)

    out = tf.reshape(tf.transpose(stacked_out, [0, 2, 1]), (-1, 3))

    return out


def generate_corruptions_for_fit(X, entities_list=None, eta=1, corrupt_side='s,o', entities_size=0, rnd=None):
    """Generate corruptions for training.

    Creates corrupted triples for each statement in an array of statements,
    as described by :cite:`trouillon2016complex`.

    .. note::
        Collisions are not checked, as this will be computationally expensive :cite:`trouillon2016complex`.
        That means that some corruptions *may* result in being positive statements (i.e. *unfiltered* settings).

    .. note::
        When processing large knowledge graphs, it may be useful to generate corruptions only using entities from
        a single batch.
        This also brings the benefit of creating more meaningful negatives, as entities used to corrupt are
        sourced locally.
        The function can be configured to generate corruptions *only* using the entities from the current batch.
        You can enable such behaviour be setting ``entities_size=0``. In such case, if ``entities_list=None``
        all entities from the *current batch* will be used to generate corruptions.

    Parameters
    ----------
    X : Tensor, shape [n, 3]
        An array of positive triples that will be used to create corruptions.
    entities_list : list
        List of entities to be used for generating corruptions. (default:None).

        If ``entities_list=None`` and ``entities_size`` is the number of all entities,
        all entities will be used to generate corruptions (default behaviour).

        If ``entities_list=None`` and ``entities_size=0``, the batch entities will be used to generate corruptions.
    eta : int
        The number of corruptions per triple that must be generated.
    corrupt_side: string
        Specifies which side of the triple to corrupt:

        - 's': corrupt only subject.
        - 'o': corrupt only object
        - 's+o': corrupt both subject and object
        - 's,o': corrupt both subject and object
    entities_size: int
        Size of entities to be used while generating corruptions. It assumes entity id's start from 0 and are
        continuous. (default: 0).
        When processing large knowledge graphs, it may be useful to generate corruptions only using entities from
        a single batch.
        This also brings the benefit of creating more meaningful negatives, as entities used to corrupt are
        sourced locally.
        The function can be configured to generate corruptions *only* using the entities from the current batch.
        You can enable such behaviour be setting ``entities_size=0``. In such case, if ``entities_list=None``
        all entities from the *current batch* will be used to generate corruptions.
    rnd: numpy.random.RandomState
        A random number generator.

    Returns
    -------

    out : Tensor, shape [n * eta, 3]
        An array of corruptions for a list of positive triples X. For each row in X the corresponding corruption
        indexes can be found at [index+i*n for i in range(eta)]

    """
    logger.debug('Generating corruptions for fit.')
    if corrupt_side == 's,o':
        # Both subject and object are corrupted but ranks are computed separately.
        corrupt_side = 's+o'
        
    if corrupt_side not in ['s+o', 's', 'o']:
        msg = 'Invalid argument value {} for corruption side passed for evaluation.'.format(corrupt_side)
        logger.error(msg)
        raise ValueError(msg)

    dataset = tf.reshape(tf.tile(tf.reshape(X, [-1]), [eta]), [tf.shape(X)[0] * eta, 3])

    if corrupt_side == 's+o':
        keep_subj_mask = tf.cast(tf.random_uniform([tf.shape(X)[0] * eta], 0, 2, dtype=tf.int32, seed=rnd), tf.bool)
    else:
        keep_subj_mask = tf.cast(tf.ones(tf.shape(X)[0] * eta, tf.int32), tf.bool)
        if corrupt_side == 's':
            keep_subj_mask = tf.logical_not(keep_subj_mask)

    keep_obj_mask = tf.logical_not(keep_subj_mask)
    keep_subj_mask = tf.cast(keep_subj_mask, tf.int32)
    keep_obj_mask = tf.cast(keep_obj_mask, tf.int32)

    logger.debug('Created corruption masks.')

    if entities_size != 0:
        replacements = tf.random_uniform([tf.shape(dataset)[0]], 0, entities_size, dtype=tf.int32, seed=rnd)
    else:
        if entities_list is None:
            # use entities in the batch
            entities_list, _ = tf.unique(tf.squeeze(
                tf.concat([tf.slice(X, [0, 0], [tf.shape(X)[0], 1]),
                           tf.slice(X, [0, 2], [tf.shape(X)[0], 1])],
                          0)))

        random_indices = tf.squeeze(tf.multinomial(tf.expand_dims(tf.zeros(tf.shape(entities_list)[0]), 0),
                                                   num_samples=tf.shape(dataset)[0],
                                                   seed=rnd))

        replacements = tf.gather(entities_list, random_indices)

    subjects = tf.math.add(tf.math.multiply(keep_subj_mask, dataset[:, 0]),
                           tf.math.multiply(keep_obj_mask, replacements))
    logger.debug('Created corrupted subjects.')
    relationships = dataset[:, 1]
    logger.debug('Retained relationships.')
    objects = tf.math.add(tf.math.multiply(keep_obj_mask, dataset[:, 2]),
                          tf.math.multiply(keep_subj_mask, replacements))
    logger.debug('Created corrupted objects.')

    out = tf.transpose(tf.stack([subjects, relationships, objects]))

    logger.debug('Returning corruptions for fit.')
    return out


def _convert_to_idx(X, ent_to_idx, rel_to_idx, obj_to_idx):
    unseen_msg = 'Input triples include one or more {concept_type} not present in the training set. ' \
                 'Please filter all concepts in X that do not occur in the training test ' \
                 '(set filter_unseen=True in evaluate_performance) or retrain the model on a ' \
                 'training set that includes all the desired concept types.'

    try:
        x_idx_s = np.vectorize(ent_to_idx.get)(X[:, 0])
        x_idx_p = np.vectorize(rel_to_idx.get)(X[:, 1])
        x_idx_o = np.vectorize(obj_to_idx.get)(X[:, 2])
    except TypeError:
        unseen_msg = unseen_msg.format(**{'concept_type': 'concepts'})
        logger.error(unseen_msg)
        raise ValueError(unseen_msg)

    if None in x_idx_s or None in x_idx_o:
        unseen_msg = unseen_msg.format(**{'concept_type': 'entities'})
        logger.error(unseen_msg)
        raise ValueError(unseen_msg)

    if None in x_idx_p:
        unseen_msg = unseen_msg.format(**{'concept_type': 'relations'})
        logger.error(unseen_msg)
        raise ValueError(unseen_msg)

    return np.dstack([x_idx_s, x_idx_p, x_idx_o]).reshape((-1, 3))


def to_idx(X, ent_to_idx, rel_to_idx):
    """Convert statements (triples) into integer IDs.

    Parameters
    ----------
    X : ndarray
        The statements to be converted.
    ent_to_idx : dict
        The mappings between entity strings and internal IDs.
    rel_to_idx : dict
        The mappings between relation strings and internal IDs.
    Returns
    -------
    X : ndarray, shape [n, 3]
        The ndarray of converted statements.
    """
    logger.debug('Converting statements to integer ids.')
    if X.ndim == 1:
        X = X[np.newaxis, :]
    return _convert_to_idx(X, ent_to_idx, rel_to_idx, ent_to_idx)


<<<<<<< HEAD
def evaluate_performance(X, model, filter_triples=None, verbose=False, strict=1, entities_subset=None,
                         corrupt_side='s,o', use_default_protocol=False):
=======
def evaluate_performance(X, model, filter_triples=None, verbose=False, filter_unseen=True, entities_subset=None,
                         corrupt_side='s+o', use_default_protocol=True):
>>>>>>> c54250f9
    """Evaluate the performance of an embedding model.

    The evaluation protocol follows the procedure defined in :cite:`bordes2013translating` and can be summarised as:

    #. Artificially generate negative triples by corrupting first the subject and then the object.

    #. Remove the positive triples from the set returned by (1) -- positive triples \
    are usually the concatenation of training, validation and test sets.

    #. Rank each test triple against all remaining triples returned by (2).


    With the ranks of both object and subject corruptions, one may compute metrics such as the MRR by
    calculating them separately and then averaging them out.
    Note that the metrics implemented in AmpliGraph's ``evaluate.metrics`` module will already work that way
    when provided with the input returned by ``evaluate_performance``.

    The artificially generated negatives are compliant with the local closed world assumption (LCWA),
    as described in :cite:`nickel2016review`. In practice, that means only one side of the triple is corrupted at a time
    (i.e. either the subject or the object).

    .. note::
        The evaluation protocol assigns the worst rank
        to a positive test triple in case of a tie with negatives. This is the agreed upon behaviour in literature.

    .. hint::
        When ``entities_subset=None``, the method will use all distinct entities in the knowledge graph ``X``
        to generate negatives to rank against. This might slow down the eval. Some of the corruptions may not even
        make sense for the task that one may be interested in.

        For eg, consider the case <Actor, acted_in, ?>, where we are mainly interested in such movies that an actor
        has acted in. A sensible way to evaluate this would be to rank against all the movie entities and compute
        the desired metrics. In such cases, where focus us on particular task, it is recommended to pass the desired
        entities to use to generate corruptions to ``entities_subset``. Besides, trying to rank a positive against an
        extremely large number of negatives may be overkilling.

        As a reference, the popular FB15k-237 dataset has ~15k distinct entities. The evaluation protocol ranks each
        positives against 15k corruptions per side.

    Parameters
    ----------
    X : ndarray, shape [n, 3]
        An array of test triples.
    model : EmbeddingModel
        A knowledge graph embedding model
    filter_triples : ndarray of shape [n, 3] or None
        The triples used to filter negatives.

        .. note::
            When *filtered* mode is enabled (i.e. `filtered_triples` is not ``None``),
            to speed up the procedure, we use a database based filtering. This strategy is as described below:

            * Store the filter_triples in the DB
            * For each test triple, we generate corruptions for evaluation and score them.
            * The corruptions may contain some False Negatives. We find such statements by quering the database.
            * From the computed scores we retrieve the scores of the False Negatives.
            * We compute the rank of the test triple by comparing against ALL the corruptions.
            * We then compute the number of False negatives that are ranked higher than the test triple; and then
              subtract this value from the above computed rank to yield the final filtered rank.
            **Execution Time:** This method takes ~4 minutes on FB15K using ComplEx
            (Intel Xeon Gold 6142, 64 GB Ubuntu 16.04 box, Tesla V100 16GB)

    verbose : bool
        Verbose mode
    filter_unseen : bool
        This can be set to False to skip filtering of unseen entities if train_test_split_unseen() was used to 
        split the original dataset.
        
    entities_subset: array-like
        List of entities to use for corruptions. If None, will generate corruptions
        using all distinct entities. Default is None.
    corrupt_side: string
        Specifies which side of the triple to corrupt:

        - 's': corrupt only subject.
        - 'o': corrupt only object.
        - 's+o': corrupt both subject and object.
        - 's,o': corrupt subject and object sides independently and return 2 ranks. This corresponds to the 
                 evaluation protocol used in literature, where head and tail corruptions are evaluated 
                 separately.
        
        .. note::
            When ``corrupt_side='s,o'`` the function will return 2*n ranks as a [n, 2] array.
            The first column of the array represents the subject corruptions.
            The second column of the array represents the object corruptions.
            Otherwise, the function returns n ranks as [n] array.
            

    use_default_protocol: bool
        Flag to indicate whether to use the standard protocol used in literature defined in
        :cite:`bordes2013translating` (default: False).
        If set to `True`, ``corrupt_side`` will be set to `'s,o'`.
        This corresponds to the evaluation protocol used in literature, where head and tail corruptions
        are evaluated separately, i.e. in corrupt_side='s,o' mode

    Returns
    -------
    ranks : ndarray, shape [n] or [n,2] depending on the value of corrupt_side.
        An array of ranks of test triples.
        When ``corrupt_side='s,o'`` the function returns [n,2]. The first column represents the rank against
        subject corruptions and the second column represents the rank against object corruptions.
        In other cases, it returns [n] i.e. rank against the specified corruptions.

    Examples
    --------
    >>> import numpy as np
    >>> from ampligraph.datasets import load_wn18
    >>> from ampligraph.latent_features import ComplEx
    >>> from ampligraph.evaluation import evaluate_performance, mrr_score, hits_at_n_score
    >>>
    >>> X = load_wn18()
    >>> model = ComplEx(batches_count=10, seed=0, epochs=10, k=150, eta=1,
    >>>                 loss='nll', optimizer='adam')
    >>> model.fit(np.concatenate((X['train'], X['valid'])))
    >>>
    >>> filter_triples = np.concatenate((X['train'], X['valid'], X['test']))
    >>> ranks = evaluate_performance(X['test'][:5], model=model,
    >>>                              filter_triples=filter_triples,
    >>>                              corrupt_side='s+o',
    >>>                              use_default_protocol=False)
    >>> ranks
    array([  1, 582, 543,   6,  31])
    >>> mrr_score(ranks)
    0.24049691297347323
    >>> hits_at_n_score(ranks, n=10)
    0.4
    """
    dataset_handle = None

    # try-except block is mainly to handle clean up in case of exception or manual stop in jupyter notebook
    try:
        if use_default_protocol:
            logger.warning('DeprecationWarning: use_default_protocol will be removed in future. '
                           'Please use corrupt_side argument instead.')
            corrupt_side = 's,o'

        logger.debug('Evaluating the performance of the embedding model.')
        assert corrupt_side in ['s', 'o', 's+o', 's,o'], 'Invalid value for corrupt_side.'
        if isinstance(X, np.ndarray):
            if filter_unseen:
                X = filter_unseen_entities(X, model, verbose=verbose)
            else:
                logger.warning("If your test set or filter triples contain unseen entities you may get a" 
                               "runtime error. You can filter them by setting filter_unseen=True")
            dataset_handle = NumpyDatasetAdapter()
            dataset_handle.use_mappings(model.rel_to_idx, model.ent_to_idx)
            dataset_handle.set_data(X, "test")
        elif isinstance(X, AmpligraphDatasetAdapter):
            dataset_handle = X
        else:
            msg = "X must be either a numpy array or an AmpligraphDatasetAdapter."
            logger.error(msg)
            raise ValueError(msg)

        if filter_triples is not None:
            if isinstance(filter_triples, np.ndarray):
                logger.debug('Getting filtered triples.')
                if filter_unseen:
                    filter_triples = filter_unseen_entities(filter_triples, model, verbose=verbose)
                dataset_handle.set_filter(filter_triples)
                model.set_filter_for_eval()
            elif isinstance(X, AmpligraphDatasetAdapter):
                if not isinstance(filter_triples, bool):
                    raise Exception('Expected a boolean type')
                if filter_triples is True:
                    model.set_filter_for_eval()
            else:
                raise Exception('Invalid datatype for filter. Expected a numpy array or preset data in the adapter.')

        eval_dict = {}

        if entities_subset is not None:
            idx_entities = np.asarray([idx for uri, idx in model.ent_to_idx.items() if uri in entities_subset])
            eval_dict['corruption_entities'] = idx_entities

        logger.debug('Evaluating the test set by corrupting side : {}'.format(corrupt_side))
        eval_dict['corrupt_side'] = corrupt_side

        logger.debug('Configuring evaluation protocol.')
        model.configure_evaluation_protocol(eval_dict)
        logger.debug('Making predictions.')

        ranks = model.get_ranks(dataset_handle)

        model.end_evaluation()
        logger.debug('Ending Evaluation')

        logger.debug('Returning ranks of positive test triples obtained by corrupting {}.'.format(corrupt_side))
        return np.array(ranks)

    except BaseException as e:
        model.end_evaluation()
        if dataset_handle is not None:
            dataset_handle.cleanup()
        raise e


def filter_unseen_entities(X, model, verbose=False):
    """Filter unseen entities in the test set.

    Parameters
    ----------
    X : ndarray, shape [n, 3]
        An array of test triples.
    model : ampligraph.latent_features.EmbeddingModel
        A knowledge graph embedding model.
    verbose : bool
        Verbose mode.

    Returns
    -------
    filtered X : ndarray, shape [n, 3]
        An array of test triples containing no unseen entities.
    """
    logger.debug('Finding entities in the dataset that are not previously seen by model')
    ent_seen = np.unique(list(model.ent_to_idx.keys()))
    df = pd.DataFrame(X, columns=['s', 'p', 'o'])
    filtered_df = df[df.s.isin(ent_seen) & df.o.isin(ent_seen)]
    n_removed_ents = df.shape[0] - filtered_df.shape[0]
    if n_removed_ents > 0:
        msg = 'Removing {} triples containing unseen entities. '.format(n_removed_ents)
        if verbose:
            logger.info(msg)
        logger.debug(msg)
        return filtered_df.values
    return X


def _remove_unused_params(params):
    """
    Removed unused parameters considering the registries.

    For example, if the regularization is None, there is no need for the regularization parameter lambda.

    Parameters
    ----------
    params: dict
        Dictionary with parameters.

    Returns
    -------
    params: dict
        Param dict without unused parameters.
    """
    from ..latent_features import LOSS_REGISTRY, REGULARIZER_REGISTRY, MODEL_REGISTRY, \
        OPTIMIZER_REGISTRY, INITIALIZER_REGISTRY

    def _param_without_unused(param, registry, category_type, category_type_params):
        """Remove one particular nested param (if unused) given a registry"""
        if category_type_params in param and category_type in registry:
            expected_params = registry[category_type].external_params
            params[category_type_params] = {k: v for k, v in param[category_type_params].items() if
                                            k in expected_params}
        else:
            params[category_type_params] = {}

    params = params.copy()

    if "loss" in params and "loss_params" in params:
        _param_without_unused(params, LOSS_REGISTRY, params["loss"], "loss_params")
    if "regularizer" in params and "regularizer_params" in params:
        _param_without_unused(params, REGULARIZER_REGISTRY, params["regularizer"], "regularizer_params")
    if "optimizer" in params and "optimizer_params" in params:
        _param_without_unused(params, OPTIMIZER_REGISTRY, params["optimizer"], "optimizer_params")
    if "initializer" in params and "initializer_params" in params:
        _param_without_unused(params, INITIALIZER_REGISTRY, params["initializer"], "initializer_params")
    if "embedding_model_params" in params and "model_name" in params:
        _param_without_unused(params, MODEL_REGISTRY, params["model_name"], "embedding_model_params")

    return params


def _flatten_nested_keys(dictionary):
    """
    Flatten the nested values of a dictionary into tuple keys
    E.g. {"a": {"b": [1], "c": [2]}} becomes {("a", "b"): [1], ("a", "c"): [2]}
    """
    # Find the parameters that are nested dictionaries
    nested_keys = {k for k, v in dictionary.items() if type(v) is dict}
    # Flatten them into tuples
    flattened_nested_keys = {(nk, k): dictionary[nk][k] for nk in nested_keys for k in dictionary[nk]}
    # Get original dictionary without the nested keys
    dictionary_without_nested_keys = {k: v for k, v in dictionary.items() if k not in nested_keys}
    # Return merged dicts
    return {**dictionary_without_nested_keys, **flattened_nested_keys}


def _unflatten_nested_keys(dictionary):
    """
    Unflatten the nested values of a dictionary based on the keys that are tuples
    E.g. {("a", "b"): [1], ("a", "c"): [2]} becomes {"a": {"b": [1], "c": [2]}}
    """
    # Find the parameters that are nested dictionaries
    nested_keys = {k[0] for k in dictionary if type(k) is tuple}
    # Select the parameters which were originally nested and unflatten them
    nested_dict = {nk: {k[1]: v for k, v in dictionary.items() if k[0] == nk} for nk in nested_keys}
    # Get original dictionary without the nested keys
    dictionary_without_nested_keys = {k: v for k, v in dictionary.items() if type(k) is not tuple}
    # Return merged dicts
    return {**dictionary_without_nested_keys, **nested_dict}


def _get_param_hash(param):
    """
    Get the hash of a param dictionary.
    It first unflattens nested dicts, removes unused nested parameters, nests them again and then create a frozenset
    based on the resulting items (tuples).
    Note that the flattening and unflattening dict functions are idempotent.

    Parameters
    ----------
    param: dict
        Parameter configuration.
        Example::
            param_grid = {"k": 50, "eta": 2, "optimizer_params": {"lr": 0.1}}

    Returns
    -------
    str
        Hash of the param dictionary.
    """
    # Remove parameters that are not used by particular configurations
    # For example, if the regularization is None, there is no need for the regularization lambda
    flattened_params = _flatten_nested_keys(_remove_unused_params(_unflatten_nested_keys(param)))
    return hash(frozenset(flattened_params.items()))


class ParamHistory(object):
    """
    Used to evaluates whether a particular parameter configuration has already been previously seen or not.
    To achieve that, we hash each parameter configuration, removing unused parameters first.
    """
    def __init__(self):
        """The param history is a set of hashes."""
        self.param_hash_history = set()

    def add(self, param):
        """Add hash of parameter configuration to history."""
        self.param_hash_history.add(_get_param_hash(param))

    def __contains__(self, other):
        """Verify whether hash of parameter configuration is present in history."""
        return _get_param_hash(other) in self.param_hash_history


def _next_hyperparam(param_grid):
    """
    Iterator that gets the next parameter combination from a dictionary containing lists of parameters.
    The parameter combinations are deterministic and go over all possible combinations present in the parameter grid.

    Parameters
    ----------
    param_grid: dict
        Parameter configurations.
        Example::
            param_grid = {"k": [50, 100], "eta": [1, 2, 3]}

    Returns
    -------
    params: iterator
        One particular combination of parameters.

    """
    param_history = ParamHistory()

    # Flatten nested dictionaries so we can apply itertools.product to get all possible parameter combinations
    flattened_param_grid = _flatten_nested_keys(param_grid)

    for values in product(*flattened_param_grid.values()):
        # Get one single parameter combination as a flattened dictionary
        param = dict(zip(flattened_param_grid.keys(), values))

        # Only yield unique parameter combinations
        if param in param_history:
            continue
        else:
            param_history.add(param)
            # Yields nested configuration (unflattened) without useless parameters
            yield _remove_unused_params(_unflatten_nested_keys(param))


def _sample_parameters(param_grid):
    """
    Given a param_grid with callables and lists, execute callables and sample lists to return of random combination
    of parameters.

    Parameters
    ----------

    param_grid: dict
        Parameter configurations.
        Example::
            param_grid = {"k": [50, 100], "eta": lambda: np.random.choice([1, 2, 3])}

    Returns
    -------

    param: dict
        Return dictionary containing sampled parameters.

    """
    param = {}
    for k, v in param_grid.items():
        if callable(v):
            param[k] = v()
        elif type(v) is dict:
            param[k] = _sample_parameters(v)
        elif isinstance(v, Iterable) and type(v) is not str:
            param[k] = np.random.choice(v)
        else:
            param[k] = v
    return param


def _next_hyperparam_random(param_grid):
    """
    Iterator that gets the next parameter combination from a dictionary containing lists of parameters or callables.
    The parameter combinations are randomly chosen each iteration.

    Parameters
    ----------
    param_grid: dict
        Parameter configurations.
        Example::
            param_grid = {"k": [50, 100], "eta": [1, 2, 3]}

    Returns
    -------
    params: iterator
        One particular combination of parameters.

    """
    param_history = ParamHistory()

    while True:
        param = _sample_parameters(param_grid)

        # Only yield unique parameter combinations
        if param in param_history:
            continue
        else:
            param_history.add(param)
            yield _remove_unused_params(param)


def _scalars_into_lists(param_grid):
    """
    For a param_grid with scalars (instead of lists or callables), transform scalars into lists of size one.

    Parameters
    ----------
    param_grid: dict
        Parameter configurations.
        Example::
            param_grid = {"k": [50, 100], "eta": lambda: np.random.choice([1, 2, 3]}
    """
    for k, v in param_grid.items():
        if not (callable(v) or isinstance(v, Iterable)) or type(v) is str:
            param_grid[k] = [v]
        elif type(v) is dict:
            _scalars_into_lists(v)


def select_best_model_ranking(model_class, X_train, X_valid, X_test, param_grid, max_combinations=None,
                              param_grid_random_seed=0, use_filter=True, early_stopping=False,
                              early_stopping_params=None, use_test_for_selection=False, entities_subset=None,
                              corrupt_side='s,o', use_default_protocol=False, retrain_best_model=False, verbose=False):
    """Model selection routine for embedding models via either grid search or random search.
    
    For grid search, pass a fixed ``param_grid`` and leave ``max_combinations`` as `None`
    so that all combinations will be explored.

    For random search, delimit ``max_combinations`` to your computational budget
    and optionally set some parameters to be callables instead of a list (see the documentation for ``param_grid``).

    .. note::
        Random search is more efficient than grid search as the number of parameters grows :cite:`bergstra2012random`.
        It is also a strong baseline against more advanced methods such as
        Bayesian optimization :cite:`li2018hyperband`.

    The function also retrains the best performing model on the concatenation of training and validation sets.

    Note we generate negatives at runtime according to the strategy described in :cite:`bordes2013translating`.

    .. note::
        By default, model selection is done with raw MRR for better runtime performance (``use_filter=False``).

    Parameters
    ----------
    model_class : class
        The class of the EmbeddingModel to evaluate (TransE, DistMult, ComplEx, etc).
    X_train : ndarray, shape [n, 3]
        An array of training triples.
    X_valid : ndarray, shape [n, 3]
        An array of validation triples.
    X_test : ndarray, shape [n, 3]
        An array of test triples.
    param_grid : dict
        A grid of hyperparameters to use in model selection. The routine will train a model for each combination
        of these hyperparameters.

        Parameters can be either callables or lists.
        If callable, it must take no parameters and return a constant value.
        If any parameter is a callable, ``max_combinations`` must be set to some value.

        For example, the learning rate could either be ``"lr": [0.1, 0.01]``
        or ``"lr": lambda: np.random.uniform(0.01, 0.1)``.
    max_combinations: int
        Maximum number of combinations to explore.
        By default (None) all combinations will be explored, 
        which makes it incompatible with random parameters for random search.
    param_grid_random_seed: int
        Random seed for the parameters that are callables and random.
    use_filter : bool
        If True, will use the entire input dataset X to compute filtered MRR (default: True).
    early_stopping: bool
        Flag to enable early stopping (default:False).

        If set to ``True``, the training loop adopts the following early stopping heuristic:

        - The model will be trained regardless of early stopping for ``burn_in`` epochs.
        - Every ``check_interval`` epochs the method will compute the metric specified in ``criteria``.

        If such metric decreases for ``stop_interval`` checks, we stop training early.

        Note the metric is computed on ``x_valid``. This is usually a validation set that you held out.

        Also, because ``criteria`` is a ranking metric, it requires generating negatives.
        Entities used to generate corruptions can be specified, as long as the side(s) of a triple to corrupt.
        The method supports filtered metrics, by passing an array of positives to ``x_filter``. This will be used to
        filter the negatives generated on the fly (i.e. the corruptions).

        .. note::

            Keep in mind the early stopping criteria may introduce a certain overhead
            (caused by the metric computation).
            The goal is to strike a good trade-off between such overhead and saving training epochs.

            A common approach is to use MRR unfiltered: ::

                early_stopping_params={x_valid=X['valid'], 'criteria': 'mrr'}

            Note the size of validation set also contributes to such overhead.
            In most cases a smaller validation set would be enough.

    early_stopping_params: dict
        Dictionary of parameters for early stopping.

        The following keys are supported:

            * x_valid: ndarray, shape [n, 3] : Validation set to be used for early stopping. Uses X['valid'] by default.

            * criteria: criteria for early stopping ``hits10``, ``hits3``, ``hits1`` or ``mrr``. (default)

            * x_filter: ndarray, shape [n, 3] : Filter to be used(no filter by default)

            * burn_in: Number of epochs to pass before kicking in early stopping(default: 100)

            * check_interval: Early stopping interval after burn-in(default:10)

            * stop_interval: Stop if criteria is performing worse over n consecutive checks (default: 3)

    use_test_for_selection:bool
        Use test set for model selection. If False, uses validation set (default: False).
    entities_subset: array-like
        List of entities to use for corruptions. If None, will generate corruptions
        using all distinct entities (default: None).
    corrupt_side: string
        Specifies which side to corrupt the entities:
        ``s`` is to corrupt only subject.
        ``o`` is to corrupt only object.
        ``s+o`` is to corrupt both subject and object.
        ``s,o`` is to corrupt both subject and object but ranks are computed separately (default).
    use_default_protocol: bool
        Flag to indicate whether to evaluate head and tail corruptions separately(default:False).
        If this is set to true, it will ignore corrupt_side argument and corrupt both head
        and tail separately and rank triples i.e. corrupt_side='s,o' mode.
    retrain_best_model: bool
        Flag to indicate whether best model should be re-trained at the end with the validation set used in the search.
        Default: False.
    verbose : bool
        Verbose mode for the model selection procedure (which is independent of the verbose mode in the model fit).

        Verbose mode includes display of the progress bar, logging info for each iteration,
        evaluation information, and exception details.

        If you need verbosity inside the model training itself, change the verbose parameter within the ``param_grid``.

    Returns
    -------
    best_model : EmbeddingModel
        The best trained embedding model obtained in model selection.

    best_params : dict
        The hyperparameters of the best embedding model `best_model`.

    best_mrr_train : float
        The MRR (unfiltered) of the best model computed over the validation set in the model selection loop.

    ranks_test : ndarray, shape [n] or [n,2] depending on the value of corrupt_side.
        An array of ranks of test triples.
        When ``corrupt_side='s,o'`` the function returns [n,2]. The first column represents the rank against 
        subject corruptions and the second column represents the rank against object corruptions. 
        In other cases, it returns [n] i.e. rank against the specified corruptions.
        
    mrr_test : float
        The MRR (filtered) of the best model, retrained on the concatenation of training and validation sets,
        computed over the test set.

    experimental_history: list of dict
        A list containing all the intermediate experimental results:
        the model parameters and the corresponding validation metrics.

    Examples
    --------
    >>> from ampligraph.datasets import load_wn18
    >>> from ampligraph.latent_features import ComplEx
    >>> from ampligraph.evaluation import select_best_model_ranking
    >>> import numpy as np
    >>>
    >>> X = load_wn18()
    >>> model_class = ComplEx
    >>> param_grid = {
    >>>                     "batches_count": [50],
    >>>                     "seed": 0,
    >>>                     "epochs": [4000],
    >>>                     "k": [100, 200],
    >>>                     "eta": [5,10,15],
    >>>                     "loss": ["pairwise", "nll"],
    >>>                     "loss_params": {
    >>>                         "margin": [2]
    >>>                     },
    >>>                     "embedding_model_params": {
    >>>
    >>>                     },
    >>>                     "regularizer": ["LP", None],
    >>>                     "regularizer_params": {
    >>>                         "p": [1, 3],
    >>>                         "lambda": [1e-4, 1e-5]
    >>>                     },
    >>>                     "optimizer": ["adagrad", "adam"],
    >>>                     "optimizer_params":{
    >>>                         "lr": lambda: np.random.uniform(0.0001, 0.01)
    >>>                     },
    >>>                     "verbose": False
    >>>                 }
    >>> select_best_model_ranking(model_class, X['train'], X['valid'], X['test'], param_grid,
    >>>                           max_combinations=100, use_filter=True, verbose=True,
    >>>                           early_stopping=True)

    """
    logger.debug('Starting gridsearch over hyperparameters. {}'.format(param_grid))
    if use_default_protocol:
        logger.warning('DeprecationWarning: use_default_protocol will be removed in future. \
                        Please use corrupt_side argument instead.')
        corrupt_side = 's,o'

    if early_stopping_params is None:
        early_stopping_params = {}

    # Verify missing parameters for the model class (default values will be used)
    undeclared_args = set(model_class.__init__.__code__.co_varnames[1:]) - set(param_grid.keys())
    if len(undeclared_args) != 0:
        logger.debug("The following arguments were not defined in the parameter grid"
                     " and thus the default values will be used: {}".format(', '.join(undeclared_args)))

    param_grid["model_name"] = model_class.name
    _scalars_into_lists(param_grid)

    if max_combinations is not None:
        np.random.seed(param_grid_random_seed)
        model_params_combinations = islice(_next_hyperparam_random(param_grid), max_combinations)
    else:
        model_params_combinations = _next_hyperparam(param_grid)

    best_mrr_train = 0
    best_model = None
    best_params = None

    if early_stopping:
        try:
            early_stopping_params['x_valid']
        except KeyError:
            logger.debug('Early stopping enable but no x_valid parameter set. Setting x_valid to {}'.format(X_valid))
            early_stopping_params['x_valid'] = X_valid

    if use_filter:
        X_filter = np.concatenate((X_train, X_valid, X_test))
    else:
        X_filter = None

    if use_test_for_selection:
        selection_dataset = X_test
    else:
        selection_dataset = X_valid

    experimental_history = []

    def evaluation(ranks):
        mrr = mrr_score(ranks)
        mr = mr_score(ranks)
        hits_1 = hits_at_n_score(ranks, n=1)
        hits_3 = hits_at_n_score(ranks, n=3)
        hits_10 = hits_at_n_score(ranks, n=10)
        return mrr, mr, hits_1, hits_3, hits_10

    for model_params in tqdm(model_params_combinations, total=max_combinations, disable=(not verbose)):
        current_result = {
            "model_name": model_params["model_name"],
            "model_params": model_params
        }
        del model_params["model_name"]
        try:
            model = model_class(**model_params)
            model.fit(X_train, early_stopping, early_stopping_params)
            ranks = evaluate_performance(selection_dataset, model=model,
                                         filter_triples=X_filter, verbose=verbose,
                                         entities_subset=entities_subset,
                                         use_default_protocol=use_default_protocol,
                                         corrupt_side=corrupt_side)

            curr_mrr, mr, hits_1, hits_3, hits_10 = evaluation(ranks)

            current_result["results"] = {
                "mrr": curr_mrr,
                "mr": mr,
                "hits_1": hits_1,
                "hits_3": hits_3,
                "hits_10": hits_10
            }

            info = 'mr: {} mrr: {} hits 1: {} hits 3: {} hits 10: {}, model: {}, params: {}'.format(
                mr, curr_mrr, hits_1, hits_3, hits_10, type(model).__name__, model_params
            )

            logger.debug(info)
            if verbose:
                logger.info(info)

            if curr_mrr > best_mrr_train:
                best_mrr_train = curr_mrr
                best_model = model
                best_params = model_params
        except Exception as e:
            current_result["results"] = {
                "exception": str(e)
            }

            if verbose:
                logger.error('Exception occurred for parameters:{}'.format(model_params))
                logger.error(str(e))
            else:
                pass
        experimental_history.append(current_result)

    if best_model is not None:
        if retrain_best_model:
            best_model.fit(np.concatenate((X_train, X_valid)), early_stopping, early_stopping_params)

        ranks_test = evaluate_performance(X_test, model=best_model,
                                          filter_triples=X_filter, verbose=verbose,
                                          entities_subset=entities_subset,
                                          use_default_protocol=use_default_protocol,
                                          corrupt_side=corrupt_side)

        test_mrr, test_mr, test_hits_1, test_hits_3, test_hits_10 = evaluation(ranks_test)

        info = \
            'Best model test results: mr: {} mrr: {} hits 1: {} hits 3: {} hits 10: {}, model: {}, params: {}'.format(
                test_mrr, test_mr, test_hits_1, test_hits_3, test_hits_10, type(best_model).__name__, best_params
            )

        logger.debug(info)
        if verbose:
            logger.info(info)

        test_evaluation = {
            "mrr": test_mrr,
            "mr": test_mr,
            "hits_1": test_hits_1,
            "hits_3": test_hits_3,
            "hits_10": test_hits_10
        }
    else:
        ranks_test = []

        test_evaluation = {
            "mrr": np.nan,
            "mr": np.nan,
            "hits_1": np.nan,
            "hits_3": np.nan,
            "hits_10": np.nan
        }

    return best_model, best_params, best_mrr_train, ranks_test, test_evaluation, experimental_history<|MERGE_RESOLUTION|>--- conflicted
+++ resolved
@@ -427,13 +427,8 @@
     return _convert_to_idx(X, ent_to_idx, rel_to_idx, ent_to_idx)
 
 
-<<<<<<< HEAD
 def evaluate_performance(X, model, filter_triples=None, verbose=False, strict=1, entities_subset=None,
                          corrupt_side='s,o', use_default_protocol=False):
-=======
-def evaluate_performance(X, model, filter_triples=None, verbose=False, filter_unseen=True, entities_subset=None,
-                         corrupt_side='s+o', use_default_protocol=True):
->>>>>>> c54250f9
     """Evaluate the performance of an embedding model.
 
     The evaluation protocol follows the procedure defined in :cite:`bordes2013translating` and can be summarised as:
