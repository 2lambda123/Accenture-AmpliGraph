--- conflicted
+++ resolved
@@ -192,11 +192,7 @@
                                                         [tf.shape(X)[0], 1])
                                             , tf.shape(all_entities)[0])
 
-
-<<<<<<< HEAD
-=======
-
-    repeated_relns = tf.keras.backend.repeat(
+   repeated_relns = tf.keras.backend.repeat(
                                                 tf.slice(X,
                                                         [0, 1], #reln
                                                         [tf.shape(X)[0], 1])
@@ -223,48 +219,8 @@
         out_prime = tf.concat([prime_subj * prime_reln * prime_ent_right, 
                                prime_ent_left * prime_reln * prime_obj],0)
 
-    
-    
-    
     return out, out_prime
->>>>>>> e6a7a3cd
-
-    repeated_relns = tf.keras.backend.repeat(
-                                                tf.slice(X,
-                                                        [0, 1], #reln
-                                                        [tf.shape(X)[0], 1])
-                                            , tf.shape(all_entities)[0])
-
-    rep_ent = tf.keras.backend.repeat(tf.expand_dims(all_entities,0), tf.shape(X)[0])
-
-
-    repeated_subjs = tf.squeeze(repeated_subjs, 2)
-    repeated_relns = tf.squeeze(repeated_relns, 2)
-    repeated_objs = tf.squeeze(repeated_objs, 2)
-    rep_ent = tf.squeeze(rep_ent, 0)
-    stacked_out = tf.concat([tf.stack([repeated_subjs, repeated_relns, rep_ent], 1),
-                        tf.stack([rep_ent, repeated_relns, repeated_objs], 1)],0)
-    out = tf.reshape(tf.transpose(stacked_out , [0, 2, 1]),(-1,3))
-    out_prime = tf.constant([])
-    
-    if table_entity_lookup_left!= None and table_entity_lookup_right!=None and table_reln_lookup != None:
-        prime_subj = tf.squeeze(table_entity_lookup_left.lookup(repeated_subjs))
-        prime_reln =tf.squeeze(table_reln_lookup.lookup(repeated_relns))
-        prime_obj = tf.squeeze(table_entity_lookup_right.lookup(repeated_objs))
-        prime_ent_left = tf.squeeze(table_entity_lookup_left.lookup(rep_ent))
-        prime_ent_right = tf.squeeze(table_entity_lookup_right.lookup(rep_ent))
-        out_prime = tf.concat([prime_subj * prime_reln * prime_ent_right, 
-                               prime_ent_left * prime_reln * prime_obj],0)
-
-    
-    
-    
-    return out, out_prime
-
-<<<<<<< HEAD
-
-=======
->>>>>>> e6a7a3cd
+
 def generate_corruptions_for_fit(X, all_entities, eta=1, rnd=None):
     """Generate corruptions for training.
 
@@ -328,11 +284,8 @@
     X : ndarray, shape [n, 3]
         The ndarray of converted statements.
     """
-<<<<<<< HEAD
-=======
     if X.ndim==1:
         X = X[np.newaxis,:]
->>>>>>> e6a7a3cd
     x_idx_s = np.vectorize(ent_to_idx.get)(X[:, 0])
     x_idx_p = np.vectorize(rel_to_idx.get)(X[:, 1])
     x_idx_o = np.vectorize(ent_to_idx.get)(X[:, 2])
@@ -425,100 +378,6 @@
     
 
     return ranks
-<<<<<<< HEAD
-
-def yield_all_permutations(registry, category_type, category_type_params):
-    """Yields all the permutation of category type with their respective hyperparams
-    
-    Parameters
-    ----------
-    registry: registry of the category type
-    category_type: category type values
-    category_type_params: category type hyperparams
-
-    Returns:
-    name: specific name of the category
-    present_params: names of hyperparameters of the category
-    val: values of the respective hyperparams
-    """
-    for name in category_type:
-        present_params = []
-        present_params_vals = []
-        for param in registry[name].external_params:
-            try:
-                present_params_vals.append(category_type_params[param])
-                present_params.append(param)
-            except KeyError:
-                pass
-        for val in itertools.product(*present_params_vals):
-            yield name, present_params, val
-
-def gridsearch_next_hyperparam(model_name, in_dict):
-    """Performs grid search on hyperparams
-    
-    Parameters
-    ----------
-    model_name: name of the embedding model
-    in_dict: dictionary of all the parameters and the list of values to be searched
-
-    Returns:
-    out_dict: dictionary containing an instance of model hypermeters
-    """
-    from ..latent_features import LOSS_REGISTRY, REGULARIZER_REGISTRY, MODEL_REGISTRY
-    for batch_count in in_dict["batches_count"]:
-        for epochs in in_dict["epochs"]:
-            for k in in_dict["k"]:
-                for eta in in_dict["eta"]:
-                    for reg_type, reg_params, reg_param_values in \
-                        yield_all_permutations(REGULARIZER_REGISTRY, in_dict["regularizer"], in_dict["regularizer_params"]):
-                        for optimizer_type in in_dict["optimizer"]:
-                            for optimizer_lr in in_dict["optimizer_params"]["lr"]:
-                                for loss_type, loss_params, loss_param_values in \
-                                    yield_all_permutations(LOSS_REGISTRY, in_dict["loss"], in_dict["loss_params"]):
-                                    for model_type, model_params, model_param_values in \
-                                        yield_all_permutations(MODEL_REGISTRY, [model_name], in_dict["embedding_model_params"]):
-                                        
-                                        try:
-                                            verbose = in_dict["verbose"]
-                                        except KeyError:
-                                            verbose = False
-                                            
-                                        try:
-                                            seed = in_dict["seed"]
-                                        except KeyError:
-                                            seed = -1
-                                            
-                                        out_dict = {
-                                            "batches_count": batch_count,
-                                            "epochs": epochs,
-                                            "k": k,
-                                            "eta": eta,
-                                            "loss": loss_type,
-                                            "loss_params": {},
-                                            "embedding_model_params": {},
-                                            "regularizer": reg_type,
-                                            "regularizer_params": {},
-                                            "optimizer": optimizer_type,
-                                            "optimizer_params":{
-                                                "lr": optimizer_lr
-                                                },
-                                            "verbose": verbose
-                                            }
-                                
-                                        if seed >= 0:
-                                            out_dict["seed"] = seed
-                                            
-                                        for idx in range(len(loss_params)):
-                                            out_dict["loss_params"][loss_params[idx]] = loss_param_values[idx]
-                                        for idx in range(len(reg_params)):
-                                            out_dict["regularizer_params"][reg_params[idx]] = reg_param_values[idx]
-                                        for idx in range(len(model_params)):
-                                            out_dict["embedding_model_params"][model_params[idx]] = model_param_values[idx] 
-                                            
-                                        yield (out_dict)
-                                        
-=======
-
 def yield_all_permutations(registry, category_type, category_type_params):
     """Yields all the permutation of category type with their respective hyperparams
     
@@ -612,10 +471,6 @@
     except KeyError as e:
         print('One or more of the hyperparameters was not passed:')
         print(str(e))
-
->>>>>>> e6a7a3cd
-
-
 
 def select_best_model_ranking(model_class, X, param_grid, filter_retrain=False, eval_splits=10,
                               corruption_entities=None, verbose=False):
@@ -739,27 +594,4 @@
     ranks_test = evaluate_performance(X['test'], model=best_model, filter_triples=X_filter, verbose=verbose)
     mrr_test = mrr_score(ranks_test)
 
-    return best_model, best_params, best_mrr_train, ranks_test, mrr_test
-
-
-
-
-
-
-
-
-
-
-
-
-
-
-
-
-
-
-
-
-
-
-
+    return best_model, best_params, best_mrr_train, ranks_test, mrr_test