<<<<<<< HEAD
# Copyright 2019-2021 The AmpliGraph Authors. All Rights Reserved.
=======
# Copyright 2019-2023 The AmpliGraph Authors. All Rights Reserved.
>>>>>>> 95c0f718
#
# This file is Licensed under the Apache License, Version 2.0.
# A copy of the Licence is available in LICENCE, or at:
#
#     http://www.apache.org/licenses/LICENSE-2.0
#

import logging
from collections.abc import Iterable
from itertools import islice, product

import numpy as np
import pandas as pd
from tqdm import tqdm

from ..evaluation import hits_at_n_score, mr_score, mrr_score

logger = logging.getLogger(__name__)
logger.setLevel(logging.DEBUG)

TOO_MANY_ENTITIES_TH = 50000


<<<<<<< HEAD
def _train_test_split_no_unseen_fast(X, test_size=100, seed=0, allow_duplication=False, filtered_test_predicates=None):
    """Split into train and test sets.

     This function carves out a test set that contains only entities
     and relations which also occur in the training set.
     
     This is an improved version which is much faster - since this doesnt sample like earlier approach but rather 
     shuffles indices and gets the test set of required size by selecting from the shuffled indices only triples 
     which do not disconnect entities/relations.
=======
def train_test_split_no_unseen(
    X,
    test_size=100,
    seed=0,
    allow_duplication=False,
    filtered_test_predicates=None,
):
    """Split into train and test sets.

    This function carves out a test set that contains only entities
    and relations which also occur in the training set.

    This is an improved version which is much faster - since this does not sample like in the earlier approach but
    rather shuffles indices and gets the test set of required size by selecting from the shuffled indices only triples
    which do not disconnect entities/relations.
>>>>>>> 95c0f718

    Parameters
    ----------
    X : ndarray, shape (n, 3)
        The dataset to split.
    test_size : int, float
        If `int`, the number of triples in the test set.
        If `float`, the percentage of total triples.
    seed : int
        A random seed used to split the dataset.
    allow_duplication: bool
        Flag to indicate if the test set can contain duplicated triples.
    filtered_test_predicates: None, list
<<<<<<< HEAD
        If None, all predicate types will be considered for the test set.
        If list, only the predicate types in the list will be considered for
=======
        If `None`, all predicate types will be considered for the test set.
        If `list`, only the predicate types in the list will be considered for
>>>>>>> 95c0f718
        the test set.

    Returns
    -------
    X_train : ndarray, shape (n, 3)
        The training set.
    X_test : ndarray, shape (n, 3)
        The test set.

    Example
    -------
    >>> import numpy as np
    >>> from ampligraph.evaluation import train_test_split_no_unseen
    >>> # load your dataset to X
    >>> X = np.array([['a', 'y', 'b'],
    >>>               ['f', 'y', 'e'],
    >>>               ['b', 'y', 'a'],
    >>>               ['a', 'y', 'c'],
    >>>               ['c', 'y', 'a'],
    >>>               ['a', 'y', 'd'],
    >>>               ['c', 'y', 'd'],
    >>>               ['b', 'y', 'c'],
    >>>               ['f', 'y', 'e']])
    >>> # if you want to split into train/test datasets
    >>> X_train, X_test = train_test_split_no_unseen(X, test_size=2)
    >>> X_train
    array([['a', 'y', 'd'],
       ['b', 'y', 'a'],
       ['a', 'y', 'c'],
       ['f', 'y', 'e'],
       ['a', 'y', 'b'],
       ['c', 'y', 'a'],
       ['b', 'y', 'c']], dtype='<U1')
<<<<<<< HEAD
    >>> X_test
    array([['f', 'y', 'e'],
       ['c', 'y', 'd']], dtype='<U1')
    >>> # if you want to split into train/valid/test datasets, call it 2 times
    >>> X_train_valid, X_test = train_test_split_no_unseen(X, test_size=2)
    >>> X_train, X_valid = train_test_split_no_unseen(X_train_valid, test_size=2)
    >>> X_train
    array([['a', 'y', 'b'],
       ['a', 'y', 'd'],
       ['a', 'y', 'c'],
       ['c', 'y', 'a'],
       ['f', 'y', 'e']], dtype='<U1')
    >>> X_valid
    array([['c', 'y', 'd'],
       ['f', 'y', 'e']], dtype='<U1')
    >>> X_test
    array([['b', 'y', 'c'],
       ['b', 'y', 'a']], dtype='<U1')
    """
    
    if type(test_size) is float:
        test_size = int(len(X) * test_size)

    np.random.seed(seed)
    if filtered_test_predicates:
        candidate_idx = np.isin(X[:, 1], filtered_test_predicates)
        X_test_candidates = X[candidate_idx]
        X_train = X[~candidate_idx]
    else:
        X_train = None
        X_test_candidates = X

    entities, entity_cnt = np.unique(np.concatenate([X_test_candidates[:, 0], 
                                                     X_test_candidates[:, 2]]), return_counts=True)
    rels, rels_cnt = np.unique(X_test_candidates[:, 1], return_counts=True)
    dict_entities = dict(zip(entities, entity_cnt))
    dict_rels = dict(zip(rels, rels_cnt))
    idx_test = []
    idx_train = []
    
    all_indices_shuffled = np.random.permutation(np.arange(X_test_candidates.shape[0]))

    for i, idx in enumerate(all_indices_shuffled):
        test_triple = X_test_candidates[idx]
        # reduce the entity and rel count
        dict_entities[test_triple[0]] = dict_entities[test_triple[0]] - 1
        dict_rels[test_triple[1]] = dict_rels[test_triple[1]] - 1
        dict_entities[test_triple[2]] = dict_entities[test_triple[2]] - 1

        # test if the counts are > 0
        if dict_entities[test_triple[0]] > 0 and \
                dict_rels[test_triple[1]] > 0 and \
                dict_entities[test_triple[2]] > 0:
            
            # Can safetly add the triple to test set
            idx_test.append(idx)
            if len(idx_test) == test_size:
                # Since we found the requested test set of given size
                # add all the remaining indices of candidates to training set
                idx_train.extend(list(all_indices_shuffled[i + 1:]))
                
                # break out of the loop
                break
            
        else:
            # since removing this triple results in unseen entities, add it to training
            dict_entities[test_triple[0]] = dict_entities[test_triple[0]] + 1
            dict_rels[test_triple[1]] = dict_rels[test_triple[1]] + 1
            dict_entities[test_triple[2]] = dict_entities[test_triple[2]] + 1
            idx_train.append(idx)
            
    if len(idx_test) != test_size:
        # if we cannot get the test set of required size that means we cannot get unique triples
        # in the test set without creating unseen entities
        if allow_duplication:
            # if duplication is allowed, randomly choose from the existing test set and create duplicates
            duplicate_idx = np.random.choice(idx_test, size=(test_size - len(idx_test))).tolist()
            idx_test.extend(list(duplicate_idx))
        else:
            # throw an exception since we cannot get unique triples in the test set without creating 
            # unseen entities
            raise Exception("Cannot create a test split of the desired size. "
                            "Some entities will not occur in both training and test set. "
                            "Set allow_duplication=True," 
                            "remove filter on test predicates or "
                            "set test_size to a smaller value.")
    
    if X_train is None:
        X_train = X_test_candidates[idx_train]
    else:
        X_train_subset = X_test_candidates[idx_train]
        X_train = np.concatenate([X_train, X_train_subset])
    X_test = X_test_candidates[idx_test]
    
    X_train = np.random.permutation(X_train)
    X_test = np.random.permutation(X_test)

    return X_train, X_test 
    

def _train_test_split_no_unseen_old(X, test_size=100, seed=0, allow_duplication=False, filtered_test_predicates=None):
    """Split into train and test sets.

     This function carves out a test set that contains only entities
     and relations which also occur in the training set.
     
     This is very slow as it runs an infinite loop and samples a triples and appends to test set and checks if it is 
     unique or not. This is very time consuming process and highly inefficient.

    Parameters
    ----------
    X : ndarray, size[n, 3]
        The dataset to split.
    test_size : int, float
        If int, the number of triples in the test set.
        If float, the percentage of total triples.
    seed : int
        A random seed used to split the dataset.
    allow_duplication: boolean
        Flag to indicate if the test set can contain duplicated triples.
    filtered_test_predicates: None, list
        If None, all predicate types will be considered for the test set.
        If list, only the predicate types in the list will be considered for
        the test set.

    Returns
    -------
    X_train : ndarray, size[n, 3]
        The training set.
    X_test : ndarray, size[n, 3]
        The test set.

    Examples
    --------

    >>> import numpy as np
    >>> from ampligraph.evaluation import train_test_split_no_unseen
    >>> # load your dataset to X
    >>> X = np.array([['a', 'y', 'b'],
    >>>               ['f', 'y', 'e'],
    >>>               ['b', 'y', 'a'],
    >>>               ['a', 'y', 'c'],
    >>>               ['c', 'y', 'a'],
    >>>               ['a', 'y', 'd'],
    >>>               ['c', 'y', 'd'],
    >>>               ['b', 'y', 'c'],
    >>>               ['f', 'y', 'e']])
    >>> # if you want to split into train/test datasets
    >>> X_train, X_test = train_test_split_no_unseen(X, test_size=2, backward_compatible=True)
    >>> X_train
    array([['a', 'y', 'b'],
        ['f', 'y', 'e'],
        ['b', 'y', 'a'],
        ['c', 'y', 'a'],
        ['c', 'y', 'd'],
        ['b', 'y', 'c'],
        ['f', 'y', 'e']], dtype='<U1')
=======
>>>>>>> 95c0f718
    >>> X_test
    array([['f', 'y', 'e'],
       ['c', 'y', 'd']], dtype='<U1')
    >>> # if you want to split into train/valid/test datasets, call it 2 times
    >>> X_train_valid, X_test = train_test_split_no_unseen(X, test_size=2, backward_compatible=True)
    >>> X_train, X_valid = train_test_split_no_unseen(X_train_valid, test_size=2, backward_compatible=True)
    >>> X_train
    array([['a', 'y', 'b'],
       ['a', 'y', 'd'],
       ['a', 'y', 'c'],
       ['c', 'y', 'a'],
       ['f', 'y', 'e']], dtype='<U1')
    >>> X_valid
    array([['c', 'y', 'd'],
       ['f', 'y', 'e']], dtype='<U1')
    >>> X_test
<<<<<<< HEAD
    array([['a', 'y', 'c'],
        ['a', 'y', 'd']], dtype='<U1')
    """

    logger.debug('Creating train test split.')
    if type(test_size) is float:
        logger.debug('Test size is of type float. Converting to int.')
        test_size = int(len(X) * test_size)

    rnd = np.random.RandomState(seed)

    subs, subs_cnt = np.unique(X[:, 0], return_counts=True)
    objs, objs_cnt = np.unique(X[:, 2], return_counts=True)
    rels, rels_cnt = np.unique(X[:, 1], return_counts=True)
    dict_subs = dict(zip(subs, subs_cnt))
    dict_objs = dict(zip(objs, objs_cnt))
    dict_rels = dict(zip(rels, rels_cnt))

    idx_test = np.array([], dtype=int)
    logger.debug('Selecting test cases using random search.')

    loop_count = 0
    tolerance = len(X) * 10
    # Set the indices of test set triples. If filtered, reduce candidate triples to certain predicate types.
    if filtered_test_predicates:
        test_triples_idx = np.where(np.isin(X[:, 1], filtered_test_predicates))[0]
    else:
        test_triples_idx = np.arange(len(X))

    while idx_test.shape[0] < test_size:
        i = rnd.choice(test_triples_idx)
        if dict_subs[X[i, 0]] > 1 and dict_objs[X[i, 2]] > 1 and dict_rels[X[i, 1]] > 1:
            dict_subs[X[i, 0]] -= 1
            dict_objs[X[i, 2]] -= 1
            dict_rels[X[i, 1]] -= 1
            if allow_duplication:
                idx_test = np.append(idx_test, i)
            else:
                idx_test = np.unique(np.append(idx_test, i))

        loop_count += 1

        # in case can't find solution
        if loop_count == tolerance:
            if allow_duplication:
                raise Exception("Cannot create a test split of the desired size. "
                                "Some entities will not occur in both training and test set. "
                                "Change seed values, remove filter on test predicates or set "
                                "test_size to a smaller value.")
            else:
                raise Exception("Cannot create a test split of the desired size. "
                                "Some entities will not occur in both training and test set. "
                                "Set allow_duplication=True,"
                                "change seed values, remove filter on test predicates or "
                                "set test_size to a smaller value.")

    logger.debug('Completed random search.')

    idx = np.arange(len(X))
    idx_train = np.setdiff1d(idx, idx_test)
    logger.debug('Train test split completed.')

    return X[idx_train, :], X[idx_test, :]


def train_test_split_no_unseen(X, test_size=100, seed=0, allow_duplication=False, 
                               filtered_test_predicates=None, backward_compatible=False):
    """Split into train and test sets.

     This function carves out a test set that contains only entities
     and relations which also occur in the training set.

    Parameters
    ----------
    X : ndarray, size[n, 3]
        The dataset to split.
    test_size : int, float
        If int, the number of triples in the test set.
        If float, the percentage of total triples.
    seed : int
        A random seed used to split the dataset.
    allow_duplication: boolean
        Flag to indicate if the test set can contain duplicated triples.
    filtered_test_predicates: None, list
        If None, all predicate types will be considered for the test set.
        If list, only the predicate types in the list will be considered for
        the test set.
    backward_compatible: boolean
        Uses the old (slower) version of the API for reproducibility of splits in older pipelines(if any)
        Avoid setting this to True, unless necessary. Set this flag only if you want to use the 
        train_test_split_no_unseen of Ampligraph versions 1.3.2 and below. The older version is slow and inefficient

    Returns
    -------
    X_train : ndarray, size[n, 3]
        The training set.
    X_test : ndarray, size[n, 3]
        The test set.

    Examples
    --------

    >>> import numpy as np
    >>> from ampligraph.evaluation import train_test_split_no_unseen
    >>> # load your dataset to X
    >>> X = np.array([['a', 'y', 'b'],
    >>>               ['f', 'y', 'e'],
    >>>               ['b', 'y', 'a'],
    >>>               ['a', 'y', 'c'],
    >>>               ['c', 'y', 'a'],
    >>>               ['a', 'y', 'd'],
    >>>               ['c', 'y', 'd'],
    >>>               ['b', 'y', 'c'],
    >>>               ['f', 'y', 'e']])
    >>> # if you want to split into train/test datasets
    >>> X_train, X_test = train_test_split_no_unseen(X, test_size=2)
    >>> X_train
    array([['a', 'y', 'd'],
       ['b', 'y', 'a'],
       ['a', 'y', 'c'],
       ['f', 'y', 'e'],
       ['a', 'y', 'b'],
       ['c', 'y', 'a'],
       ['b', 'y', 'c']], dtype='<U1')
    >>> X_test
    array([['f', 'y', 'e'],
       ['c', 'y', 'd']], dtype='<U1')
    >>> # if you want to split into train/valid/test datasets, call it 2 times
    >>> X_train_valid, X_test = train_test_split_no_unseen(X, test_size=2)
    >>> X_train, X_valid = train_test_split_no_unseen(X_train_valid, test_size=2)
    >>> X_train
    array([['a', 'y', 'b'],
       ['a', 'y', 'd'],
       ['a', 'y', 'c'],
       ['c', 'y', 'a'],
       ['f', 'y', 'e']], dtype='<U1')
    >>> X_valid
    array([['c', 'y', 'd'],
       ['f', 'y', 'e']], dtype='<U1')
    >>> X_test
    array([['b', 'y', 'c'],
       ['b', 'y', 'a']], dtype='<U1')
    """
    if backward_compatible:
        return _train_test_split_no_unseen_old(X, test_size, seed, allow_duplication, filtered_test_predicates)
    
    return _train_test_split_no_unseen_fast(X, test_size, seed, allow_duplication, filtered_test_predicates)


def _create_unique_mappings(unique_obj, unique_rel):
    obj_count = len(unique_obj)
    rel_count = len(unique_rel)
    rel_to_idx = dict(zip(unique_rel, range(rel_count)))
    obj_to_idx = dict(zip(unique_obj, range(obj_count)))
    return rel_to_idx, obj_to_idx


def create_mappings(X):
    """Create string-IDs mappings for entities and relations.

    Entities and relations are assigned incremental, unique integer IDs.
    Mappings are preserved in two distinct dictionaries,
    and counters are separated for entities and relations mappings.

    Parameters
    ----------
    X : ndarray, shape [n, 3]
        The triples to extract mappings.

    Returns
    -------
    rel_to_idx : dict
        The relation-to-internal-id associations.
    ent_to_idx: dict
        The entity-to-internal-id associations.

    """
    logger.debug('Creating mappings for entities and relations.')
    unique_ent = np.unique(np.concatenate((X[:, 0], X[:, 2])))
    unique_rel = np.unique(X[:, 1])
    return _create_unique_mappings(unique_ent, unique_rel)


def generate_corruptions_for_eval(X, entities_for_corruption, corrupt_side='s,o'):
    """Generate corruptions for evaluation.

        Create corruptions (subject and object) for a given triple x, in compliance with the
        local closed world assumption (LCWA), as described in :cite:`nickel2016review`.

    Parameters
    ----------
    X : Tensor, shape [1, 3]
        Currently, a single positive triples that will be used to create corruptions.
    entities_for_corruption : Tensor
        All the entity IDs which are to be used for generation of corruptions.
    corrupt_side: string
        Specifies which side of the triple to corrupt:

        - 's': corrupt only subject.
        - 'o': corrupt only object
        - 's+o': corrupt both subject and object
        - 's,o': corrupt both subject and object but ranks are computed separately.

    Returns
    -------
    out : Tensor, shape [n, 3]
        An array of corruptions for the triples for x.

=======
    array([['b', 'y', 'c'],
       ['b', 'y', 'a']], dtype='<U1')
>>>>>>> 95c0f718
    """

    np.random.seed(seed)
    if filtered_test_predicates:
        candidate_idx = np.isin(X[:, 1], filtered_test_predicates)
        X_test_candidates = X[candidate_idx]
        X_train = X[~candidate_idx]
    else:
<<<<<<< HEAD
        stacked_out = tf.stack([rep_ent, repeated_relns, repeated_objs], 1)

    out = tf.reshape(tf.transpose(stacked_out, [0, 2, 1]), (-1, 3))

    return out


def generate_corruptions_for_fit(X, entities_list=None, eta=1, corrupt_side='s,o', entities_size=0, rnd=None):
    """Generate corruptions for training.

    Creates corrupted triples for each statement in an array of statements,
    as described by :cite:`trouillon2016complex`.

    .. note::
        Collisions are not checked, as this will be computationally expensive :cite:`trouillon2016complex`.
        That means that some corruptions *may* result in being positive statements (i.e. *unfiltered* settings).

    .. note::
        When processing large knowledge graphs, it may be useful to generate corruptions only using entities from
        a single batch.
        This also brings the benefit of creating more meaningful negatives, as entities used to corrupt are
        sourced locally.
        The function can be configured to generate corruptions *only* using the entities from the current batch.
        You can enable such behaviour be setting ``entities_size=0``. In such case, if ``entities_list=None``
        all entities from the *current batch* will be used to generate corruptions.

    Parameters
    ----------
    X : Tensor, shape [n, 3]
        An array of positive triples that will be used to create corruptions.
    entities_list : list
        List of entities to be used for generating corruptions. (default:None).

        If ``entities_list=None`` and ``entities_size`` is the number of all entities,
        all entities will be used to generate corruptions (default behaviour).

        If ``entities_list=None`` and ``entities_size=0``, the batch entities will be used to generate corruptions.
    eta : int
        The number of corruptions per triple that must be generated.
    corrupt_side: string
        Specifies which side of the triple to corrupt:

        - 's': corrupt only subject.
        - 'o': corrupt only object
        - 's+o': corrupt both subject and object
        - 's,o': corrupt both subject and object
    entities_size: int
        Size of entities to be used while generating corruptions. It assumes entity id's start from 0 and are
        continuous. (default: 0).
        When processing large knowledge graphs, it may be useful to generate corruptions only using entities from
        a single batch.
        This also brings the benefit of creating more meaningful negatives, as entities used to corrupt are
        sourced locally.
        The function can be configured to generate corruptions *only* using the entities from the current batch.
        You can enable such behaviour be setting ``entities_size=0``. In such case, if ``entities_list=None``
        all entities from the *current batch* will be used to generate corruptions.
    rnd: numpy.random.RandomState
        A random number generator.

    Returns
    -------

    out : Tensor, shape [n * eta, 3]
        An array of corruptions for a list of positive triples X. For each row in X the corresponding corruption
        indexes can be found at [index+i*n for i in range(eta)]

    """
    logger.debug('Generating corruptions for fit.')
    if corrupt_side == 's,o':
        # Both subject and object are corrupted but ranks are computed separately.
        corrupt_side = 's+o'

    if corrupt_side not in ['s+o', 's', 'o']:
        msg = 'Invalid argument value {} for corruption side passed for evaluation.'.format(corrupt_side)
        logger.error(msg)
        raise ValueError(msg)

    dataset = tf.reshape(tf.tile(tf.reshape(X, [-1]), [eta]), [tf.shape(X)[0] * eta, 3])

    if corrupt_side == 's+o':
        keep_subj_mask = tf.cast(tf.random_uniform([tf.shape(X)[0] * eta], 0, 2, dtype=tf.int32, seed=rnd), tf.bool)
    else:
        keep_subj_mask = tf.cast(tf.ones(tf.shape(X)[0] * eta, tf.int32), tf.bool)
        if corrupt_side == 's':
            keep_subj_mask = tf.logical_not(keep_subj_mask)

    keep_obj_mask = tf.logical_not(keep_subj_mask)
    keep_subj_mask = tf.cast(keep_subj_mask, tf.int32)
    keep_obj_mask = tf.cast(keep_obj_mask, tf.int32)

    logger.debug('Created corruption masks.')

    if entities_size != 0:
        replacements = tf.random_uniform([tf.shape(dataset)[0]], 0, entities_size, dtype=tf.int32, seed=rnd)
    else:
        if entities_list is None:
            # use entities in the batch
            entities_list, _ = tf.unique(tf.squeeze(
                tf.concat([tf.slice(X, [0, 0], [tf.shape(X)[0], 1]),
                           tf.slice(X, [0, 2], [tf.shape(X)[0], 1])],
                          0)))

        random_indices = tf.random.uniform(shape=(tf.shape(dataset)[0],),
                                           maxval=tf.shape(entities_list)[0],
                                           dtype=tf.int32,
                                           seed=rnd)
        replacements = tf.gather(entities_list, random_indices)

    subjects = tf.math.add(tf.math.multiply(keep_subj_mask, dataset[:, 0]),
                           tf.math.multiply(keep_obj_mask, replacements))
    logger.debug('Created corrupted subjects.')
    relationships = dataset[:, 1]
    logger.debug('Retained relationships.')
    objects = tf.math.add(tf.math.multiply(keep_obj_mask, dataset[:, 2]),
                          tf.math.multiply(keep_subj_mask, replacements))
    logger.debug('Created corrupted objects.')

    out = tf.transpose(tf.stack([subjects, relationships, objects]))

    logger.debug('Returning corruptions for fit.')
    return out


def _convert_to_idx(X, ent_to_idx, rel_to_idx, obj_to_idx):
    unseen_msg = 'Input triples include one or more {concept_type} not present in the training set. ' \
                 'Please filter all concepts in X that do not occur in the training test ' \
                 '(set filter_unseen=True in evaluate_performance) or retrain the model on a ' \
                 'training set that includes all the desired concept types.'

    try:
        x_idx_s = np.vectorize(ent_to_idx.get)(X[:, 0])
        x_idx_p = np.vectorize(rel_to_idx.get)(X[:, 1])
        x_idx_o = np.vectorize(obj_to_idx.get)(X[:, 2])
    except TypeError:
        unseen_msg = unseen_msg.format(**{'concept_type': 'concepts'})
        logger.error(unseen_msg)
        raise ValueError(unseen_msg)

    if None in x_idx_s or None in x_idx_o:
        unseen_msg = unseen_msg.format(**{'concept_type': 'entities'})
        logger.error(unseen_msg)
        raise ValueError(unseen_msg)

    if None in x_idx_p:
        unseen_msg = unseen_msg.format(**{'concept_type': 'relations'})
        logger.error(unseen_msg)
        raise ValueError(unseen_msg)

    return np.dstack([x_idx_s, x_idx_p, x_idx_o]).reshape((-1, 3))


def to_idx(X, ent_to_idx, rel_to_idx):
    """Convert statements (triples) into integer IDs.

    Parameters
    ----------
    X : ndarray
        The statements to be converted.
    ent_to_idx : dict
        The mappings between entity strings and internal IDs.
    rel_to_idx : dict
        The mappings between relation strings and internal IDs.
    Returns
    -------
    X : ndarray, shape [n, 3]
        The ndarray of converted statements.
    """
    logger.debug('Converting statements to integer ids.')
    if X.ndim == 1:
        X = X[np.newaxis, :]
    return _convert_to_idx(X, ent_to_idx, rel_to_idx, ent_to_idx)


def evaluate_performance(X, model, filter_triples=None, verbose=False, filter_unseen=True, entities_subset=None,
                         corrupt_side='s,o', ranking_strategy='worst', use_default_protocol=False):
    """Evaluate the performance of an embedding model.

    The evaluation protocol follows the procedure defined in :cite:`bordes2013translating` and can be summarised as:

    #. Artificially generate negative triples by corrupting first the subject and then the object.

    #. Remove the positive triples from the set returned by (1) -- positive triples \
    are usually the concatenation of training, validation and test sets.

    #. Rank each test triple against all remaining triples returned by (2).


    With the ranks of both object and subject corruptions, one may compute metrics such as the MRR by
    calculating them separately and then averaging them out.
    Note that the metrics implemented in AmpliGraph's ``evaluate.metrics`` module will already work that way
    when provided with the input returned by ``evaluate_performance``.

    The artificially generated negatives are compliant with the local closed world assumption (LCWA),
    as described in :cite:`nickel2016review`. In practice, that means only one side of the triple is corrupted at a time
    (i.e. either the subject or the object).

    .. note::
        The evaluation protocol assigns the worst rank
        to a positive test triple in case of a tie with negatives. This is the agreed upon behaviour in literature.

    .. hint::
        When ``entities_subset=None``, the method will use all distinct entities in the knowledge graph ``X``
        to generate negatives to rank against. This might slow down the eval. Some of the corruptions may not even
        make sense for the task that one may be interested in.

        For eg, consider the case <Actor, acted_in, ?>, where we are mainly interested in such movies that an actor
        has acted in. A sensible way to evaluate this would be to rank against all the movie entities and compute
        the desired metrics. In such cases, where focus us on particular task, it is recommended to pass the desired
        entities to use to generate corruptions to ``entities_subset``. Besides, trying to rank a positive against an
        extremely large number of negatives may be overkilling.

        As a reference, the popular FB15k-237 dataset has ~15k distinct entities. The evaluation protocol ranks each
        positives against 15k corruptions per side.

    Parameters
    ----------
    X : ndarray, shape [n, 3]
        An array of test triples.
    model : EmbeddingModel
        A knowledge graph embedding model
    filter_triples : ndarray of shape [n, 3] or None
        The triples used to filter negatives.

        .. note::
            When *filtered* mode is enabled (i.e. `filtered_triples` is not ``None``),
            to speed up the procedure, we use a database based filtering. This strategy is as described below:

            * Store the filter_triples in the DB
            * For each test triple, we generate corruptions for evaluation and score them.
            * The corruptions may contain some False Negatives. We find such statements by quering the database.
            * From the computed scores we retrieve the scores of the False Negatives.
            * We compute the rank of the test triple by comparing against ALL the corruptions.
            * We then compute the number of False negatives that are ranked higher than the test triple; and then
              subtract this value from the above computed rank to yield the final filtered rank.

            **Execution Time:** This method takes ~4 minutes on FB15K using ComplEx
            (Intel Xeon Gold 6142, 64 GB Ubuntu 16.04 box, Tesla V100 16GB)

    verbose : bool
        Verbose mode
    filter_unseen : bool
        This can be set to False to skip filtering of unseen entities if train_test_split_unseen() was used to
        split the original dataset.

    entities_subset: array-like
        List of entities to use for corruptions. If None, will generate corruptions
        using all distinct entities. Default is None.
    corrupt_side: string
        Specifies which side of the triple to corrupt:

        - 's': corrupt only subject.
        - 'o': corrupt only object.
        - 's+o': corrupt both subject and object.
        - 's,o': corrupt subject and object sides independently and return 2 ranks. This corresponds to the \
        evaluation protocol used in literature, where head and tail corruptions are evaluated separately.

        .. note::
            When ``corrupt_side='s,o'`` the function will return 2*n ranks as a [n, 2] array.
            The first column of the array represents the subject corruptions.
            The second column of the array represents the object corruptions.
            Otherwise, the function returns n ranks as [n] array.

    ranking_strategy: string
        Specifies the type of score comparison strategy to use while ranking:

        - 'worst': assigns the worst rank when scores are equal
        - 'best': assigns the best rank when scores are equal
        - 'middle': assigns the middle rank when scores are equal

        Our recommendation is to use ``worst``.
        Think of a model which assigns constant score to any triples. If you use the ``best`` strategy then 
        the ranks will always be 1 (which is incorrect because the model has not learnt anything). If you choose 
        this model and try to do knowledge discovery, you will not be able to deduce anything as all triples will 
        get the same scores. So to be on safer side while choosing the model, we would recommend either ``worst``
        or ``middle`` strategy.

    use_default_protocol: bool
        Flag to indicate whether to use the standard protocol used in literature defined in
        :cite:`bordes2013translating` (default: False).
        If set to `True`, ``corrupt_side`` will be set to `'s,o'`.
        This corresponds to the evaluation protocol used in literature, where head and tail corruptions
        are evaluated separately, i.e. in corrupt_side='s,o' mode

    Returns
    -------
    ranks : ndarray, shape [n] or [n,2] depending on the value of corrupt_side.
        An array of ranks of test triples.
        When ``corrupt_side='s,o'`` the function returns [n,2]. The first column represents the rank against
        subject corruptions and the second column represents the rank against object corruptions.
        In other cases, it returns [n] i.e. rank against the specified corruptions.

    Examples
    --------
    >>> import numpy as np
    >>> from ampligraph.datasets import load_wn18
    >>> from ampligraph.latent_features import ComplEx
    >>> from ampligraph.evaluation import evaluate_performance, mrr_score, hits_at_n_score
    >>>
    >>> X = load_wn18()
    >>> model = ComplEx(batches_count=10, seed=0, epochs=10, k=150, eta=1,
    >>>                 loss='nll', optimizer='adam')
    >>> model.fit(np.concatenate((X['train'], X['valid'])))
    >>>
    >>> filter_triples = np.concatenate((X['train'], X['valid'], X['test']))
    >>> ranks = evaluate_performance(X['test'][:5], model=model,
    >>>                              filter_triples=filter_triples,
    >>>                              corrupt_side='s+o',
    >>>                              use_default_protocol=False)
    >>> ranks
    array([  1, 582, 543,   6,  31])
    >>> mrr_score(ranks)
    0.24049691297347323
    >>> hits_at_n_score(ranks, n=10)
    0.4
    """

    from ampligraph.latent_features import ConvE  # avoids circular import hell

    dataset_handle = None

    # try-except block is mainly to handle clean up in case of exception or manual stop in jupyter notebook
    try:
        if use_default_protocol:
            logger.warning('DeprecationWarning: use_default_protocol will be removed in future. '
                           'Please use corrupt_side argument instead.')
            corrupt_side = 's,o'

        logger.debug('Evaluating the performance of the embedding model.')
        assert corrupt_side in ['s', 'o', 's+o', 's,o'], 'Invalid value for corrupt_side.'
        if isinstance(X, np.ndarray):

            if filter_unseen:
                X = filter_unseen_entities(X, model, verbose=verbose)
            else:
                logger.warning("If your test set or filter triples contain unseen entities you may get a"
                               "runtime error. You can filter them by setting filter_unseen=True")

            if isinstance(model, ConvE):
                dataset_handle = OneToNDatasetAdapter()
            else:
                dataset_handle = NumpyDatasetAdapter()

            dataset_handle.use_mappings(model.rel_to_idx, model.ent_to_idx)
            dataset_handle.set_data(X, 'test')
=======
        X_train = None
        X_test_candidates = X

    if isinstance(test_size, float):
        test_size = int(len(X_test_candidates) * test_size)

    entities, entity_cnt = np.unique(
        np.concatenate([X_test_candidates[:, 0], X_test_candidates[:, 2]]),
        return_counts=True,
    )
    rels, rels_cnt = np.unique(X_test_candidates[:, 1], return_counts=True)
    dict_entities = dict(zip(entities, entity_cnt))
    dict_rels = dict(zip(rels, rels_cnt))
    idx_test = []
    idx_train = []

    all_indices_shuffled = np.random.permutation(
        np.arange(X_test_candidates.shape[0])
    )

    for i, idx in enumerate(all_indices_shuffled):
        test_triple = X_test_candidates[idx]
        # reduce the entity and rel count
        dict_entities[test_triple[0]] = dict_entities[test_triple[0]] - 1
        dict_rels[test_triple[1]] = dict_rels[test_triple[1]] - 1
        dict_entities[test_triple[2]] = dict_entities[test_triple[2]] - 1

        # test if the counts are > 0
        if (
            dict_entities[test_triple[0]] > 0
            and dict_rels[test_triple[1]] > 0
            and dict_entities[test_triple[2]] > 0
        ):
            # Can safetly add the triple to test set
            idx_test.append(idx)
            if len(idx_test) == test_size:
                # Since we found the requested test set of given size
                # add all the remaining indices of candidates to training set
                idx_train.extend(list(all_indices_shuffled[i + 1:]))

                # break out of the loop
                break
>>>>>>> 95c0f718

        else:
<<<<<<< HEAD
            msg = "X must be either a numpy array or an AmpligraphDatasetAdapter."
            logger.error(msg)
            raise ValueError(msg)

        if filter_triples is not None:
            if isinstance(filter_triples, np.ndarray):
                logger.debug('Getting filtered triples.')

                if filter_unseen:
                    filter_triples = filter_unseen_entities(filter_triples, model, verbose=verbose)
                dataset_handle.set_filter(filter_triples)
                model.set_filter_for_eval()
            elif isinstance(X, AmpligraphDatasetAdapter):
                if not isinstance(filter_triples, bool):
                    raise Exception('Expected a boolean type')
                if filter_triples is True:
                    model.set_filter_for_eval()
            else:
                raise Exception('Invalid datatype for filter. Expected a numpy array or preset data in the adapter.')

        eval_dict = {}

        # #186: print warning when trying to evaluate with too many entities.
        #      Thus will likely result in shooting in your feet, as the protocol will be excessively hard.
        check_filter_size(model, entities_subset)

        if entities_subset is not None:
            idx_entities = np.asarray([idx for uri, idx in model.ent_to_idx.items() if uri in entities_subset])
            eval_dict['corruption_entities'] = idx_entities

        logger.debug('Evaluating the test set by corrupting side : {}'.format(corrupt_side))
        eval_dict['corrupt_side'] = corrupt_side

        assert ranking_strategy in ['worst', 'best', 'middle'], 'Invalid ranking_strategy!'

        eval_dict['ranking_strategy'] = ranking_strategy

        logger.debug('Configuring evaluation protocol.')
        model.configure_evaluation_protocol(eval_dict)

        logger.debug('Making predictions.')
        ranks = model.get_ranks(dataset_handle)

        logger.debug('Ending Evaluation')
        model.end_evaluation()

        logger.debug('Returning ranks of positive test triples obtained by corrupting {}.'.format(corrupt_side))
        return np.array(ranks)

    except BaseException as e:
        model.end_evaluation()
        if dataset_handle is not None:
            dataset_handle.cleanup()
        raise e


def check_filter_size(model, corruption_entities):
    """ Raise a warning when trying to evaluate with too many entities.

        Doing so will likely result in shooting in your feet, as the protocol will be excessively hard,
        hence the warning message.

        Addresses #186.

    Parameters
    ----------
    model : the model
    corruption_entities : the corruption_entities used in the protocol

    Returns
    -------
    None.

    """

    warn_msg = """You are attempting to use %d distinct entities to generate synthetic negatives in the evaluation
    protocol. This may be unnecessary and will lead to a 'harder' task. Besides, it will lead to a much slower
    evaluation procedure. We recommended to set the 'corruption_entities' argument to a reasonably sized set
    of entities. The size of corruption_entities depends on your domain-specific task."""
=======
            # since removing this triple results in unseen entities, add it to
            # training
            dict_entities[test_triple[0]] = dict_entities[test_triple[0]] + 1
            dict_rels[test_triple[1]] = dict_rels[test_triple[1]] + 1
            dict_entities[test_triple[2]] = dict_entities[test_triple[2]] + 1
            idx_train.append(idx)

    if len(idx_test) != test_size:
        # if we cannot get the test set of required size that means we cannot get unique triples
        # in the test set without creating unseen entities
        if allow_duplication:
            # if duplication is allowed, randomly choose from the existing test
            # set and create duplicates
            duplicate_idx = np.random.choice(
                idx_test, size=(test_size - len(idx_test))
            ).tolist()
            idx_test.extend(list(duplicate_idx))
        else:
            # throw an exception since we cannot get unique triples in the test set without creating
            # unseen entities
            raise Exception(
                "Cannot create a test split of the desired size. "
                "Some entities will not occur in both training and test set. "
                "Set allow_duplication=True,"
                "remove filter on test predicates or "
                "set test_size to a smaller value."
            )
>>>>>>> 95c0f718

    if X_train is None:
        X_train = X_test_candidates[idx_train]
    else:
        X_train_subset = X_test_candidates[idx_train]
        X_train = np.concatenate([X_train, X_train_subset])
    X_test = X_test_candidates[idx_test]

    X_train = np.random.permutation(X_train)
    X_test = np.random.permutation(X_test)

    return X_train, X_test


def filter_unseen_entities(X, model, verbose=False):
    """Filter unseen entities in the test set.

    Parameters
    ----------
    X : ndarray, shape (n, 3)
        An array of test triples.
    model : ampligraph.latent_features.EmbeddingModel
        A knowledge graph embedding model.
    verbose : bool
        Verbose mode.

    Returns
    -------
    filtered X : ndarray, shape (n, 3)
        An array of test triples containing no unseen entities.
    """
    logger.debug(
        "Finding entities in the dataset that are not previously seen by model"
    )
    ent_seen = np.unique(list(model.ent_to_idx.keys()))
    df = pd.DataFrame(X, columns=["s", "p", "o"])
    filtered_df = df[df.s.isin(ent_seen) & df.o.isin(ent_seen)]
    n_removed_ents = df.shape[0] - filtered_df.shape[0]
    if n_removed_ents > 0:
        msg = "Removing {} triples containing unseen entities. ".format(
            n_removed_ents
        )
        if verbose:
            logger.info(msg)
        logger.debug(msg)
        return filtered_df.values
    return X


def _flatten_nested_keys(dictionary):
    """
    Flatten the nested values of a dictionary into tuple keys.

    E.g., {"a": {"b": [1], "c": [2]}} becomes {("a", "b"): [1], ("a", "c"): [2]}
    """
    # Find the parameters that are nested dictionaries
    nested_keys = {k for k, v in dictionary.items() if isinstance(v, dict)}
    # Flatten them into tuples
    flattened_nested_keys = {
        (nk, k): dictionary[nk][k]
        for nk in nested_keys
        for k in dictionary[nk]
    }
    # Get original dictionary without the nested keys
    dictionary_without_nested_keys = {
        k: v for k, v in dictionary.items() if k not in nested_keys
    }
    # Return merged dicts
    return {**dictionary_without_nested_keys, **flattened_nested_keys}


def _unflatten_nested_keys(dictionary):
    """
    Unflatten the nested values of a dictionary based on the keys that are tuples.

    E.g., {("a", "b"): [1], ("a", "c"): [2]} becomes {"a": {"b": [1], "c": [2]}}
    """
    # Find the parameters that are nested dictionaries
    nested_keys = {k[0] for k in dictionary if isinstance(k, tuple)}
    # Select the parameters which were originally nested and unflatten them
    nested_dict = {
        nk: {k[1]: v for k, v in dictionary.items() if k[0] == nk}
        for nk in nested_keys
    }
    # Get original dictionary without the nested keys
    dictionary_without_nested_keys = {
        k: v for k, v in dictionary.items() if not isinstance(k, tuple)
    }
    # Return merged dicts
    return {**dictionary_without_nested_keys, **nested_dict}


def _get_param_hash(param):
    """Get the hash of a param dictionary.

    It first unflattens nested dicts, removes unused nested parameters, nests them again and then create a frozenset
    based on the resulting items (tuples).
    Note that the flattening and unflattening dict functions are idempotent.

    Parameters
    ----------
    param: dict
        Parameter configuration.
        Example::
            param_grid = {"k": 50, "eta": 2, "optimizer_params": {"lr": 0.1}}

    Returns
    -------
    hash : str
        Hash of the param dictionary.
    """
    # Remove parameters that are not used by particular configurations
    # For example, if the regularization is None, there is no need for the
    # regularization lambda
    flattened_params = _flatten_nested_keys(_unflatten_nested_keys(param))

    return hash(frozenset(flattened_params.items()))


class ParamHistory(object):
    """
    Used to evaluate whether a particular parameter configuration has already been previously seen or not.

    To achieve that, we hash each parameter configuration, removing unused parameters first.
    """

    def __init__(self):
        """The param history is a set of hashes."""
        self.param_hash_history = set()

    def add(self, param):
        """Add hash of parameter configuration to history."""
        self.param_hash_history.add(_get_param_hash(param))

    def __contains__(self, other):
        """Verify whether hash of parameter configuration is present in history."""
        return _get_param_hash(other) in self.param_hash_history


def _next_hyperparam(param_grid):
    """
    Iterator that gets the next parameter combination from a dictionary containing lists of parameters.

    The parameter combinations are deterministic and go over all possible combinations present in the parameter grid.

    Parameters
    ----------
    param_grid: dict
        Parameter configurations.
        Example::
            param_grid = {"k": [50, 100], "eta": [1, 2, 3]}

    Returns
    -------
    params: iterator
        One particular combination of parameters.

    """
    param_history = ParamHistory()

    # Flatten nested dictionaries so we can apply itertools.product to get all
    # possible parameter combinations
    flattened_param_grid = _flatten_nested_keys(param_grid)

    for values in product(*flattened_param_grid.values()):
        # Get one single parameter combination as a flattened dictionary
        param = dict(zip(flattened_param_grid.keys(), values))

        # Only yield unique parameter combinations
        if param in param_history:
            continue
        else:
            param_history.add(param)
            # Yields nested configuration (unflattened) without useless
            # parameters
            yield _unflatten_nested_keys(param)


def _sample_parameters(param_grid):
    """
    Given a param_grid with callables and lists, execute callables and sample lists to return of random combination
    of parameters.

    Parameters
    ----------
    param_grid: dict
        Parameter configurations.
        Example::
            param_grid = {"k": [50, 100], "eta": lambda: np.random.choice([1, 2, 3])}

    Returns
    -------
    params: dict
        Return dictionary containing sampled parameters.

    """
    param = {}
    for k, v in param_grid.items():
        if callable(v):
            param[k] = v()
        elif isinstance(v, dict):
            param[k] = _sample_parameters(v)
        elif isinstance(v, Iterable) and not isinstance(v, str):
            param[k] = np.random.choice(v)
        else:
            param[k] = v
    return param


def _next_hyperparam_random(param_grid):
    """
    Iterator that gets the next parameter combination from a dictionary containing lists of parameters or callables.

    The parameter combinations are randomly chosen each iteration.

    Parameters
    ----------
    param_grid: dict
        Parameter configurations.
        Example::
            param_grid = {"k": [50, 100], "eta": [1, 2, 3]}

    Returns
    -------
    params: iterator
        One particular combination of parameters.

    """
    param_history = ParamHistory()

    while True:
        param = _sample_parameters(param_grid)

        # Only yield unique parameter combinations
        if param in param_history:
            continue
        else:
            param_history.add(param)
            yield param


def _scalars_into_lists(param_grid):
    """
    For a param_grid with scalars (instead of lists or callables), transform scalars into lists of size one.

    Parameters
    ----------
    param_grid: dict
        Parameter configurations.
        Example::
            param_grid = {"k": [50, 100], "eta": lambda: np.random.choice([1, 2, 3]}
    """
    for k, v in param_grid.items():
        if not (callable(v) or isinstance(v, Iterable)) or isinstance(v, str):
            param_grid[k] = [v]
        elif isinstance(v, dict):
            _scalars_into_lists(v)


def select_best_model_ranking(
    model_class,
    X_train,
    X_valid,
    X_test,
    param_grid,
    max_combinations=None,
    param_grid_random_seed=0,
    use_filter=True,
    early_stopping=False,
    early_stopping_params=None,
    use_test_for_selection=False,
    entities_subset=None,
    corrupt_side="s,o",
    focusE=False,
    focusE_params={},
    retrain_best_model=False,
    verbose=False,
):
    """Model selection routine for embedding models via either grid search or random search.

    For grid search, pass a fixed ``param_grid`` and leave ``max_combinations`` as `None`
    so that all combinations will be explored.

    For random search, delimit ``max_combinations`` to your computational budget
    and optionally set some parameters to be callables instead of a list (see the documentation for ``param_grid``).

    .. note::
        Random search is more efficient than grid search as the number of parameters grows :cite:`bergstra2012random`.
        It is also a strong baseline against more advanced methods such as
        Bayesian optimization :cite:`li2018hyperband`.

    The function also retrains the best performing model on the concatenation of training and validation sets.

    Note we generate negatives at runtime according to the strategy described in :cite:`bordes2013translating`.

    .. note::
        By default, model selection is done with raw MRR for better runtime performance (``use_filter=False``).

    Parameters
    ----------
    model_class : str
        The class of the EmbeddingModel to evaluate (`'TransE'`, `'DistMult'`, `'ComplEx'`, etc).
    X_train : ndarray, shape (n, 3)
        An array of training triples.
    X_valid : ndarray, shape (n, 3)
        An array of validation triples.
    X_test : ndarray, shape (n, 3)
        An array of test triples.
    param_grid : dict
        A grid of hyperparameters to use in model selection. The routine will train a model for each combination
        of these hyperparameters.

        Parameters can be either callables or lists.
        If callable, it must take no parameters and return a constant value.
        If any parameter is a callable, ``max_combinations`` must be set to some value.

        For example, the learning rate could either be ``"lr": [0.1, 0.01]``
        or ``"lr": lambda: np.random.uniform(0.01, 0.1)``.
    max_combinations: int
        Maximum number of combinations to explore.
        By default (`None`) all combinations will be explored,
        which makes it incompatible with random parameters for random search.
    param_grid_random_seed: int
        Random seed for the parameters that are callables and random.
    use_filter : bool
        If `True`, it will use the entire input dataset `X` to compute filtered MRR (default: `True`).
    early_stopping: bool
        Flag to enable early stopping (default: `False`).

        If set to `True`, the training loop adopts the following early stopping heuristic:

        - The model will be trained regardless of early stopping for ``burn_in`` epochs.
        - Every ``check_interval`` epochs the method will compute the metric specified in ``criteria``.

        If such metric decreases for ``stop_interval`` checks, we stop training early.

        Note the metric is computed on ``X_valid``. This is usually a validation set that you held out.

        Also, since ``criteria`` is a ranking metric, it requires generating negatives.
        Entities used to generate corruptions can be specified as the side(s) of a triple to corrupt.
        The method supports filtered metrics, by passing an array of positives to ``x_filter``. This will be used to
        filter the negatives generated on the fly (i.e., the corruptions).

        .. note::

            Keep in mind the early stopping criteria may introduce a certain overhead
            (caused by the metric computation).
            The goal is to strike a good trade-off between such overhead and saving training epochs.

            A common approach is to use MRR unfiltered: ::

                early_stopping_params={x_valid=X['valid'], 'criteria': 'mrr'}

            Note that the size of validation set also contributes to such overhead.
            In most cases a smaller validation set would be enough.

    early_stopping_params: dict
        Dictionary of parameters for early stopping.

        The following keys are supported:
            * x_valid: ndarray, shape (n, 3) - Validation set to be used for early stopping (default: `X['valid']`).
            * criteria: Criteria for early stopping ``hits10``, ``hits3``, ``hits1`` or ``mrr`` (default: `"mrr"`).
            * x_filter: ndarray, shape (n, 3) - Filter to be used (default: `None`).
            * burn_in: Number of epochs to pass before kicking in early stopping (default: 100).
            * check_interval: Early stopping interval after burn-in (default: 10).
            * stop_interval: Stop if criteria is performing worse over `n` consecutive checks (default: 3).

    focusE: bool
        Whether to use the focusE layer (default: `False`). If `True`, make sure you pass the weights as an additional
        column concatenated after the training triples.
    focusE_params: dict
        Dictionary of parameters if focusE is activated.
    use_test_for_selection:bool
        Use test set for model selection. If `False`, uses validation set (default: `False`).
    entities_subset: array-like
        List of entities to use for corruptions. If `None`, will generate corruptions
        using all distinct entities (default: `None`).
    corrupt_side: str
        Specifies which side to corrupt the entities:
        `"s"` to corrupt only subject.
        `"o"` to corrupt only object.
        `"s+o"` to corrupt both subject and object.
        `"s,o"` to corrupt both subject and object but ranks are computed separately (default).
    retrain_best_model: bool
        Flag to indicate whether best model should be re-trained at the end with the validation set used in the search
        (default: `False`).
    verbose : bool
        Verbose mode for the model selection procedure (which is independent of the verbose mode in the model fit).

        Verbose mode includes display of the progress bar, logging info for each iteration,
        evaluation information, and exception details.

        If you need verbosity inside the model training itself, change the verbose parameter within the ``param_grid``.

    Returns
    -------
    best_model : EmbeddingModel
        The best trained embedding model obtained in model selection.

    best_params : dict
        The hyperparameters of the best embedding model `best_model`.

    best_mrr_train : float
        The MRR (unfiltered) of the best model computed over the validation set in the model selection loop.

    ranks_test : ndarray, shape (n) or (n,2)
        An array of ranks of test triples.
        When ``corrupt_side='s,o'`` the function returns an array of shape (n,2). The first column represents the
        rank against subject corruptions and the second column represents the rank against object corruptions.
        In other cases, it returns an array of size (n), i.e., rank against the specified corruptions.

    mrr_test : float
        The MRR (filtered) of the best model, retrained on the concatenation of training and validation sets,
        computed over the test set.

    experimental_history: list of dict
        A list containing all the intermediate experimental results:
        the model parameters and the corresponding validation metrics.

    Example
    -------
    >>> from ampligraph.datasets import load_wn18
    >>> from ampligraph.evaluation import select_best_model_ranking
    >>> import numpy as np
    >>>
    >>> X = load_wn18()
<<<<<<< HEAD
    >>>
    >>> model_class = ComplEx
    >>> param_grid = {
    >>>     "batches_count": [50],
    >>>     "seed": 0,
    >>>     "epochs": [100],
    >>>     "k": [100, 200],
    >>>     "eta": [5, 10, 15],
    >>>     "loss": ["pairwise", "nll"],
    >>>     "loss_params": {
    >>>         "margin": [2]
    >>>     },
    >>>     "embedding_model_params": {
    >>>     },
    >>>     "regularizer": ["LP", None],
    >>>     "regularizer_params": {
    >>>         "p": [1, 3],
    >>>         "lambda": [1e-4, 1e-5]
    >>>     },
    >>>     "optimizer": ["adagrad", "adam"],
    >>>     "optimizer_params": {
    >>>         "lr": lambda: np.random.uniform(0.0001, 0.01)
    >>>     },
    >>>     "verbose": False
    >>> }
    >>> select_best_model_ranking(model_class, X['train'], X['valid'], X['test'],
    >>>                           param_grid,
    >>>                           max_combinations=100,
    >>>                           use_filter=True,
    >>>                           verbose=True,
=======
    >>> model_class = 'ComplEx'
    >>> param_grid = {
    >>>                "batches_count": [50],
    >>>                "seed": 0,
    >>>                "epochs": [4000],
    >>>                "k": [100, 200],
    >>>                "eta": [5,10,15],
    >>>                "loss": ["pairwise", "nll"],
    >>>                "loss_params": {
    >>>                    "margin": [2]
    >>>                },
    >>>                "embedding_model_params": {},
    >>>                "regularizer": ["LP", None],
    >>>                "regularizer_params": {
    >>>                    "p": [1, 3],
    >>>                    "lambda": [1e-4, 1e-5]
    >>>                },
    >>>                "optimizer": ["adagrad", "adam"],
    >>>                "optimizer_params":{
    >>>                    "lr": lambda: np.random.uniform(0.0001, 0.01)
    >>>                },
    >>>                "verbose": False
    >>>               }
    >>> select_best_model_ranking(model_class, X['train'], X['valid'], X['test'], param_grid,
    >>>                           max_combinations=100, use_filter=True, verbose=True,
>>>>>>> 95c0f718
    >>>                           early_stopping=True)

    """
    from importlib import import_module

    from ..compat import evaluate_performance

    compat_module = import_module("ampligraph.compat")
    model_class = getattr(compat_module, model_class)

    logger.debug(
        "Starting gridsearch over hyperparameters. {}".format(param_grid)
    )

    if early_stopping_params is None:
        early_stopping_params = {}

    # Verify missing parameters for the model class (default values will be
    # used)
    undeclared_args = set(model_class.__init__.__code__.co_varnames[1:]) - set(
        param_grid.keys()
    )
    if len(undeclared_args) != 0:
        logger.debug(
            "The following arguments were not defined in the parameter grid"
            " and thus the default values will be used: {}".format(
                ", ".join(undeclared_args)
            )
        )

    param_grid["model_name"] = model_class.name
    _scalars_into_lists(param_grid)

    if max_combinations is not None:
        np.random.seed(param_grid_random_seed)
        model_params_combinations = islice(
            _next_hyperparam_random(param_grid), max_combinations
        )
    else:
        model_params_combinations = _next_hyperparam(param_grid)
        max_combinations = 1
        for param in param_grid.values():
            if isinstance(param, list):
                max_combinations *= len(param)
            elif isinstance(param, dict):
                try:
                    max_combinations *= int(
                        np.prod(
                            [
                                len(el)
                                for el in param.values()
                                if isinstance(el, list)
                            ]
                        )
                    )
                except Exception as e:
                    logger.debug("Exception " + e)

    best_mrr_train = 0
    best_model = None
    best_params = None

    if early_stopping:
        try:
            early_stopping_params["x_valid"]
        except KeyError:
            logger.debug(
                "Early stopping enable but no x_valid parameter set. Setting x_valid to {}".format(
                    X_valid
                )
            )
            early_stopping_params["x_valid"] = X_valid

    focusE_numeric_edge_values = None
    if focusE:
        assert isinstance(X_train, np.ndarray) and X_train.shape[1] > 3, (
            "Weights are missing! Concatenate them to X_train"
            "in order to use FocusE!"
        )
        focusE_numeric_edge_values = X_train[:, 3:]
        param_grid["embedding_model_params"] = {
            **param_grid["embedding_model_params"],
            **focusE_params,
        }

    if use_filter:
        X_filter = {"train": X_train, "valid": X_valid, "test": X_test}
    else:
        X_filter = None

    if use_test_for_selection:
        selection_dataset = X_test
    else:
        selection_dataset = X_valid

    experimental_history = []

    def evaluation(ranks):
        mrr = mrr_score(ranks)
        mr = mr_score(ranks)
        hits_1 = hits_at_n_score(ranks, n=1)
        hits_3 = hits_at_n_score(ranks, n=3)
        hits_10 = hits_at_n_score(ranks, n=10)
        return mrr, mr, hits_1, hits_3, hits_10

    print("Grid search initialized successfully, training starting!")
    print("Maximum number of combinations: ", max_combinations)
    for model_params in tqdm(
        model_params_combinations, total=max_combinations
    ):
        print()
        current_result = {
            "model_name": model_params["model_name"],
            "model_params": model_params,
        }
        del model_params["model_name"]
        try:
            model = model_class(**model_params)
            model.fit(
                X_train,
                early_stopping,
                early_stopping_params,
                focusE_numeric_edge_values=focusE_numeric_edge_values,
                verbose=verbose,
            )

            ranks = evaluate_performance(
                selection_dataset,
                model=model,
                filter_triples=X_filter,
                verbose=verbose,
                entities_subset=entities_subset,
                corrupt_side=corrupt_side,
            )

            curr_mrr, mr, hits_1, hits_3, hits_10 = evaluation(ranks)

            current_result["results"] = {
                "mrr": curr_mrr,
                "mr": mr,
                "hits_1": hits_1,
                "hits_3": hits_3,
                "hits_10": hits_10,
            }

            info = "mr: {} mrr: {} hits 1: {} hits 3: {} hits 10: {}, model: {}, params: {}".format(
                mr,
                curr_mrr,
                hits_1,
                hits_3,
                hits_10,
                type(model).__name__,
                model_params,
            )

            logger.debug(info)
            if verbose:
                logger.info(info)

            if curr_mrr > best_mrr_train:
                best_mrr_train = curr_mrr
                best_model = model
                best_params = model_params
        except Exception as e:
            current_result["results"] = {"exception": str(e)}

            if verbose:
                logger.error(
                    "Exception occurred for parameters:{}".format(model_params)
                )
                logger.error(str(e))
            else:
                pass
        experimental_history.append(current_result)
        print("Combination tried, on to the next one!")
    if best_model is not None:
        if retrain_best_model:
            if focusE:
                assert (
                    isinstance(X_valid, np.ndarray) and X_valid.shape[1] > 3
                ), (
                    "Validation set is used as training"
                    "data for retraining the best model,"
                    "but weights are missing."
                    "Concatenate them to X_valid!"
                )
                focusE_numeric_edge_values = np.concatenate(
                    [focusE_numeric_edge_values, X_valid[:, 3:]], axis=0
                )
            best_model.fit(
                np.concatenate((X_train, X_valid)),
                early_stopping,
                early_stopping_params,
                focusE_numeric_edge_values=focusE_numeric_edge_values,
            )

        ranks_test = evaluate_performance(
            X_test,
            model=best_model,
            filter_triples=X_filter,
            verbose=verbose,
            entities_subset=entities_subset,
            corrupt_side=corrupt_side,
        )

        test_mrr, test_mr, test_hits_1, test_hits_3, test_hits_10 = evaluation(
            ranks_test
        )

        info = "Best model test results: mr: {} mrr: {} hits 1: {} hits 3: {} hits 10: {}, model: {}, params: {}".format(
            test_mrr,
            test_mr,
            test_hits_1,
            test_hits_3,
            test_hits_10,
            type(best_model).__name__,
            best_params,
        )

        logger.debug(info)
        if verbose:
            logger.info(info)

        test_evaluation = {
            "mrr": test_mrr,
            "mr": test_mr,
            "hits_1": test_hits_1,
            "hits_3": test_hits_3,
            "hits_10": test_hits_10,
        }
    else:
        ranks_test = []

        test_evaluation = {
            "mrr": np.nan,
            "mr": np.nan,
            "hits_1": np.nan,
            "hits_3": np.nan,
            "hits_10": np.nan,
        }

    return (
        best_model,
        best_params,
        best_mrr_train,
        ranks_test,
        test_evaluation,
        experimental_history,
    )<|MERGE_RESOLUTION|>--- conflicted
+++ resolved
@@ -1,8 +1,4 @@
-<<<<<<< HEAD
-# Copyright 2019-2021 The AmpliGraph Authors. All Rights Reserved.
-=======
 # Copyright 2019-2023 The AmpliGraph Authors. All Rights Reserved.
->>>>>>> 95c0f718
 #
 # This file is Licensed under the Apache License, Version 2.0.
 # A copy of the Licence is available in LICENCE, or at:
@@ -26,17 +22,6 @@
 TOO_MANY_ENTITIES_TH = 50000
 
 
-<<<<<<< HEAD
-def _train_test_split_no_unseen_fast(X, test_size=100, seed=0, allow_duplication=False, filtered_test_predicates=None):
-    """Split into train and test sets.
-
-     This function carves out a test set that contains only entities
-     and relations which also occur in the training set.
-     
-     This is an improved version which is much faster - since this doesnt sample like earlier approach but rather 
-     shuffles indices and gets the test set of required size by selecting from the shuffled indices only triples 
-     which do not disconnect entities/relations.
-=======
 def train_test_split_no_unseen(
     X,
     test_size=100,
@@ -52,7 +37,6 @@
     This is an improved version which is much faster - since this does not sample like in the earlier approach but
     rather shuffles indices and gets the test set of required size by selecting from the shuffled indices only triples
     which do not disconnect entities/relations.
->>>>>>> 95c0f718
 
     Parameters
     ----------
@@ -66,13 +50,8 @@
     allow_duplication: bool
         Flag to indicate if the test set can contain duplicated triples.
     filtered_test_predicates: None, list
-<<<<<<< HEAD
-        If None, all predicate types will be considered for the test set.
-        If list, only the predicate types in the list will be considered for
-=======
         If `None`, all predicate types will be considered for the test set.
         If `list`, only the predicate types in the list will be considered for
->>>>>>> 95c0f718
         the test set.
 
     Returns
@@ -84,307 +63,6 @@
 
     Example
     -------
-    >>> import numpy as np
-    >>> from ampligraph.evaluation import train_test_split_no_unseen
-    >>> # load your dataset to X
-    >>> X = np.array([['a', 'y', 'b'],
-    >>>               ['f', 'y', 'e'],
-    >>>               ['b', 'y', 'a'],
-    >>>               ['a', 'y', 'c'],
-    >>>               ['c', 'y', 'a'],
-    >>>               ['a', 'y', 'd'],
-    >>>               ['c', 'y', 'd'],
-    >>>               ['b', 'y', 'c'],
-    >>>               ['f', 'y', 'e']])
-    >>> # if you want to split into train/test datasets
-    >>> X_train, X_test = train_test_split_no_unseen(X, test_size=2)
-    >>> X_train
-    array([['a', 'y', 'd'],
-       ['b', 'y', 'a'],
-       ['a', 'y', 'c'],
-       ['f', 'y', 'e'],
-       ['a', 'y', 'b'],
-       ['c', 'y', 'a'],
-       ['b', 'y', 'c']], dtype='<U1')
-<<<<<<< HEAD
-    >>> X_test
-    array([['f', 'y', 'e'],
-       ['c', 'y', 'd']], dtype='<U1')
-    >>> # if you want to split into train/valid/test datasets, call it 2 times
-    >>> X_train_valid, X_test = train_test_split_no_unseen(X, test_size=2)
-    >>> X_train, X_valid = train_test_split_no_unseen(X_train_valid, test_size=2)
-    >>> X_train
-    array([['a', 'y', 'b'],
-       ['a', 'y', 'd'],
-       ['a', 'y', 'c'],
-       ['c', 'y', 'a'],
-       ['f', 'y', 'e']], dtype='<U1')
-    >>> X_valid
-    array([['c', 'y', 'd'],
-       ['f', 'y', 'e']], dtype='<U1')
-    >>> X_test
-    array([['b', 'y', 'c'],
-       ['b', 'y', 'a']], dtype='<U1')
-    """
-    
-    if type(test_size) is float:
-        test_size = int(len(X) * test_size)
-
-    np.random.seed(seed)
-    if filtered_test_predicates:
-        candidate_idx = np.isin(X[:, 1], filtered_test_predicates)
-        X_test_candidates = X[candidate_idx]
-        X_train = X[~candidate_idx]
-    else:
-        X_train = None
-        X_test_candidates = X
-
-    entities, entity_cnt = np.unique(np.concatenate([X_test_candidates[:, 0], 
-                                                     X_test_candidates[:, 2]]), return_counts=True)
-    rels, rels_cnt = np.unique(X_test_candidates[:, 1], return_counts=True)
-    dict_entities = dict(zip(entities, entity_cnt))
-    dict_rels = dict(zip(rels, rels_cnt))
-    idx_test = []
-    idx_train = []
-    
-    all_indices_shuffled = np.random.permutation(np.arange(X_test_candidates.shape[0]))
-
-    for i, idx in enumerate(all_indices_shuffled):
-        test_triple = X_test_candidates[idx]
-        # reduce the entity and rel count
-        dict_entities[test_triple[0]] = dict_entities[test_triple[0]] - 1
-        dict_rels[test_triple[1]] = dict_rels[test_triple[1]] - 1
-        dict_entities[test_triple[2]] = dict_entities[test_triple[2]] - 1
-
-        # test if the counts are > 0
-        if dict_entities[test_triple[0]] > 0 and \
-                dict_rels[test_triple[1]] > 0 and \
-                dict_entities[test_triple[2]] > 0:
-            
-            # Can safetly add the triple to test set
-            idx_test.append(idx)
-            if len(idx_test) == test_size:
-                # Since we found the requested test set of given size
-                # add all the remaining indices of candidates to training set
-                idx_train.extend(list(all_indices_shuffled[i + 1:]))
-                
-                # break out of the loop
-                break
-            
-        else:
-            # since removing this triple results in unseen entities, add it to training
-            dict_entities[test_triple[0]] = dict_entities[test_triple[0]] + 1
-            dict_rels[test_triple[1]] = dict_rels[test_triple[1]] + 1
-            dict_entities[test_triple[2]] = dict_entities[test_triple[2]] + 1
-            idx_train.append(idx)
-            
-    if len(idx_test) != test_size:
-        # if we cannot get the test set of required size that means we cannot get unique triples
-        # in the test set without creating unseen entities
-        if allow_duplication:
-            # if duplication is allowed, randomly choose from the existing test set and create duplicates
-            duplicate_idx = np.random.choice(idx_test, size=(test_size - len(idx_test))).tolist()
-            idx_test.extend(list(duplicate_idx))
-        else:
-            # throw an exception since we cannot get unique triples in the test set without creating 
-            # unseen entities
-            raise Exception("Cannot create a test split of the desired size. "
-                            "Some entities will not occur in both training and test set. "
-                            "Set allow_duplication=True," 
-                            "remove filter on test predicates or "
-                            "set test_size to a smaller value.")
-    
-    if X_train is None:
-        X_train = X_test_candidates[idx_train]
-    else:
-        X_train_subset = X_test_candidates[idx_train]
-        X_train = np.concatenate([X_train, X_train_subset])
-    X_test = X_test_candidates[idx_test]
-    
-    X_train = np.random.permutation(X_train)
-    X_test = np.random.permutation(X_test)
-
-    return X_train, X_test 
-    
-
-def _train_test_split_no_unseen_old(X, test_size=100, seed=0, allow_duplication=False, filtered_test_predicates=None):
-    """Split into train and test sets.
-
-     This function carves out a test set that contains only entities
-     and relations which also occur in the training set.
-     
-     This is very slow as it runs an infinite loop and samples a triples and appends to test set and checks if it is 
-     unique or not. This is very time consuming process and highly inefficient.
-
-    Parameters
-    ----------
-    X : ndarray, size[n, 3]
-        The dataset to split.
-    test_size : int, float
-        If int, the number of triples in the test set.
-        If float, the percentage of total triples.
-    seed : int
-        A random seed used to split the dataset.
-    allow_duplication: boolean
-        Flag to indicate if the test set can contain duplicated triples.
-    filtered_test_predicates: None, list
-        If None, all predicate types will be considered for the test set.
-        If list, only the predicate types in the list will be considered for
-        the test set.
-
-    Returns
-    -------
-    X_train : ndarray, size[n, 3]
-        The training set.
-    X_test : ndarray, size[n, 3]
-        The test set.
-
-    Examples
-    --------
-
-    >>> import numpy as np
-    >>> from ampligraph.evaluation import train_test_split_no_unseen
-    >>> # load your dataset to X
-    >>> X = np.array([['a', 'y', 'b'],
-    >>>               ['f', 'y', 'e'],
-    >>>               ['b', 'y', 'a'],
-    >>>               ['a', 'y', 'c'],
-    >>>               ['c', 'y', 'a'],
-    >>>               ['a', 'y', 'd'],
-    >>>               ['c', 'y', 'd'],
-    >>>               ['b', 'y', 'c'],
-    >>>               ['f', 'y', 'e']])
-    >>> # if you want to split into train/test datasets
-    >>> X_train, X_test = train_test_split_no_unseen(X, test_size=2, backward_compatible=True)
-    >>> X_train
-    array([['a', 'y', 'b'],
-        ['f', 'y', 'e'],
-        ['b', 'y', 'a'],
-        ['c', 'y', 'a'],
-        ['c', 'y', 'd'],
-        ['b', 'y', 'c'],
-        ['f', 'y', 'e']], dtype='<U1')
-=======
->>>>>>> 95c0f718
-    >>> X_test
-    array([['f', 'y', 'e'],
-       ['c', 'y', 'd']], dtype='<U1')
-    >>> # if you want to split into train/valid/test datasets, call it 2 times
-    >>> X_train_valid, X_test = train_test_split_no_unseen(X, test_size=2, backward_compatible=True)
-    >>> X_train, X_valid = train_test_split_no_unseen(X_train_valid, test_size=2, backward_compatible=True)
-    >>> X_train
-    array([['a', 'y', 'b'],
-       ['a', 'y', 'd'],
-       ['a', 'y', 'c'],
-       ['c', 'y', 'a'],
-       ['f', 'y', 'e']], dtype='<U1')
-    >>> X_valid
-    array([['c', 'y', 'd'],
-       ['f', 'y', 'e']], dtype='<U1')
-    >>> X_test
-<<<<<<< HEAD
-    array([['a', 'y', 'c'],
-        ['a', 'y', 'd']], dtype='<U1')
-    """
-
-    logger.debug('Creating train test split.')
-    if type(test_size) is float:
-        logger.debug('Test size is of type float. Converting to int.')
-        test_size = int(len(X) * test_size)
-
-    rnd = np.random.RandomState(seed)
-
-    subs, subs_cnt = np.unique(X[:, 0], return_counts=True)
-    objs, objs_cnt = np.unique(X[:, 2], return_counts=True)
-    rels, rels_cnt = np.unique(X[:, 1], return_counts=True)
-    dict_subs = dict(zip(subs, subs_cnt))
-    dict_objs = dict(zip(objs, objs_cnt))
-    dict_rels = dict(zip(rels, rels_cnt))
-
-    idx_test = np.array([], dtype=int)
-    logger.debug('Selecting test cases using random search.')
-
-    loop_count = 0
-    tolerance = len(X) * 10
-    # Set the indices of test set triples. If filtered, reduce candidate triples to certain predicate types.
-    if filtered_test_predicates:
-        test_triples_idx = np.where(np.isin(X[:, 1], filtered_test_predicates))[0]
-    else:
-        test_triples_idx = np.arange(len(X))
-
-    while idx_test.shape[0] < test_size:
-        i = rnd.choice(test_triples_idx)
-        if dict_subs[X[i, 0]] > 1 and dict_objs[X[i, 2]] > 1 and dict_rels[X[i, 1]] > 1:
-            dict_subs[X[i, 0]] -= 1
-            dict_objs[X[i, 2]] -= 1
-            dict_rels[X[i, 1]] -= 1
-            if allow_duplication:
-                idx_test = np.append(idx_test, i)
-            else:
-                idx_test = np.unique(np.append(idx_test, i))
-
-        loop_count += 1
-
-        # in case can't find solution
-        if loop_count == tolerance:
-            if allow_duplication:
-                raise Exception("Cannot create a test split of the desired size. "
-                                "Some entities will not occur in both training and test set. "
-                                "Change seed values, remove filter on test predicates or set "
-                                "test_size to a smaller value.")
-            else:
-                raise Exception("Cannot create a test split of the desired size. "
-                                "Some entities will not occur in both training and test set. "
-                                "Set allow_duplication=True,"
-                                "change seed values, remove filter on test predicates or "
-                                "set test_size to a smaller value.")
-
-    logger.debug('Completed random search.')
-
-    idx = np.arange(len(X))
-    idx_train = np.setdiff1d(idx, idx_test)
-    logger.debug('Train test split completed.')
-
-    return X[idx_train, :], X[idx_test, :]
-
-
-def train_test_split_no_unseen(X, test_size=100, seed=0, allow_duplication=False, 
-                               filtered_test_predicates=None, backward_compatible=False):
-    """Split into train and test sets.
-
-     This function carves out a test set that contains only entities
-     and relations which also occur in the training set.
-
-    Parameters
-    ----------
-    X : ndarray, size[n, 3]
-        The dataset to split.
-    test_size : int, float
-        If int, the number of triples in the test set.
-        If float, the percentage of total triples.
-    seed : int
-        A random seed used to split the dataset.
-    allow_duplication: boolean
-        Flag to indicate if the test set can contain duplicated triples.
-    filtered_test_predicates: None, list
-        If None, all predicate types will be considered for the test set.
-        If list, only the predicate types in the list will be considered for
-        the test set.
-    backward_compatible: boolean
-        Uses the old (slower) version of the API for reproducibility of splits in older pipelines(if any)
-        Avoid setting this to True, unless necessary. Set this flag only if you want to use the 
-        train_test_split_no_unseen of Ampligraph versions 1.3.2 and below. The older version is slow and inefficient
-
-    Returns
-    -------
-    X_train : ndarray, size[n, 3]
-        The training set.
-    X_test : ndarray, size[n, 3]
-        The test set.
-
-    Examples
-    --------
-
     >>> import numpy as np
     >>> from ampligraph.evaluation import train_test_split_no_unseen
     >>> # load your dataset to X
@@ -411,8 +89,8 @@
     array([['f', 'y', 'e'],
        ['c', 'y', 'd']], dtype='<U1')
     >>> # if you want to split into train/valid/test datasets, call it 2 times
-    >>> X_train_valid, X_test = train_test_split_no_unseen(X, test_size=2)
-    >>> X_train, X_valid = train_test_split_no_unseen(X_train_valid, test_size=2)
+    >>> X_train_valid, X_test = train_test_split_no_unseen(X, test_size=2, backward_compatible=True)
+    >>> X_train, X_valid = train_test_split_no_unseen(X_train_valid, test_size=2, backward_compatible=True)
     >>> X_train
     array([['a', 'y', 'b'],
        ['a', 'y', 'd'],
@@ -426,76 +104,6 @@
     array([['b', 'y', 'c'],
        ['b', 'y', 'a']], dtype='<U1')
     """
-    if backward_compatible:
-        return _train_test_split_no_unseen_old(X, test_size, seed, allow_duplication, filtered_test_predicates)
-    
-    return _train_test_split_no_unseen_fast(X, test_size, seed, allow_duplication, filtered_test_predicates)
-
-
-def _create_unique_mappings(unique_obj, unique_rel):
-    obj_count = len(unique_obj)
-    rel_count = len(unique_rel)
-    rel_to_idx = dict(zip(unique_rel, range(rel_count)))
-    obj_to_idx = dict(zip(unique_obj, range(obj_count)))
-    return rel_to_idx, obj_to_idx
-
-
-def create_mappings(X):
-    """Create string-IDs mappings for entities and relations.
-
-    Entities and relations are assigned incremental, unique integer IDs.
-    Mappings are preserved in two distinct dictionaries,
-    and counters are separated for entities and relations mappings.
-
-    Parameters
-    ----------
-    X : ndarray, shape [n, 3]
-        The triples to extract mappings.
-
-    Returns
-    -------
-    rel_to_idx : dict
-        The relation-to-internal-id associations.
-    ent_to_idx: dict
-        The entity-to-internal-id associations.
-
-    """
-    logger.debug('Creating mappings for entities and relations.')
-    unique_ent = np.unique(np.concatenate((X[:, 0], X[:, 2])))
-    unique_rel = np.unique(X[:, 1])
-    return _create_unique_mappings(unique_ent, unique_rel)
-
-
-def generate_corruptions_for_eval(X, entities_for_corruption, corrupt_side='s,o'):
-    """Generate corruptions for evaluation.
-
-        Create corruptions (subject and object) for a given triple x, in compliance with the
-        local closed world assumption (LCWA), as described in :cite:`nickel2016review`.
-
-    Parameters
-    ----------
-    X : Tensor, shape [1, 3]
-        Currently, a single positive triples that will be used to create corruptions.
-    entities_for_corruption : Tensor
-        All the entity IDs which are to be used for generation of corruptions.
-    corrupt_side: string
-        Specifies which side of the triple to corrupt:
-
-        - 's': corrupt only subject.
-        - 'o': corrupt only object
-        - 's+o': corrupt both subject and object
-        - 's,o': corrupt both subject and object but ranks are computed separately.
-
-    Returns
-    -------
-    out : Tensor, shape [n, 3]
-        An array of corruptions for the triples for x.
-
-=======
-    array([['b', 'y', 'c'],
-       ['b', 'y', 'a']], dtype='<U1')
->>>>>>> 95c0f718
-    """
 
     np.random.seed(seed)
     if filtered_test_predicates:
@@ -503,352 +111,6 @@
         X_test_candidates = X[candidate_idx]
         X_train = X[~candidate_idx]
     else:
-<<<<<<< HEAD
-        stacked_out = tf.stack([rep_ent, repeated_relns, repeated_objs], 1)
-
-    out = tf.reshape(tf.transpose(stacked_out, [0, 2, 1]), (-1, 3))
-
-    return out
-
-
-def generate_corruptions_for_fit(X, entities_list=None, eta=1, corrupt_side='s,o', entities_size=0, rnd=None):
-    """Generate corruptions for training.
-
-    Creates corrupted triples for each statement in an array of statements,
-    as described by :cite:`trouillon2016complex`.
-
-    .. note::
-        Collisions are not checked, as this will be computationally expensive :cite:`trouillon2016complex`.
-        That means that some corruptions *may* result in being positive statements (i.e. *unfiltered* settings).
-
-    .. note::
-        When processing large knowledge graphs, it may be useful to generate corruptions only using entities from
-        a single batch.
-        This also brings the benefit of creating more meaningful negatives, as entities used to corrupt are
-        sourced locally.
-        The function can be configured to generate corruptions *only* using the entities from the current batch.
-        You can enable such behaviour be setting ``entities_size=0``. In such case, if ``entities_list=None``
-        all entities from the *current batch* will be used to generate corruptions.
-
-    Parameters
-    ----------
-    X : Tensor, shape [n, 3]
-        An array of positive triples that will be used to create corruptions.
-    entities_list : list
-        List of entities to be used for generating corruptions. (default:None).
-
-        If ``entities_list=None`` and ``entities_size`` is the number of all entities,
-        all entities will be used to generate corruptions (default behaviour).
-
-        If ``entities_list=None`` and ``entities_size=0``, the batch entities will be used to generate corruptions.
-    eta : int
-        The number of corruptions per triple that must be generated.
-    corrupt_side: string
-        Specifies which side of the triple to corrupt:
-
-        - 's': corrupt only subject.
-        - 'o': corrupt only object
-        - 's+o': corrupt both subject and object
-        - 's,o': corrupt both subject and object
-    entities_size: int
-        Size of entities to be used while generating corruptions. It assumes entity id's start from 0 and are
-        continuous. (default: 0).
-        When processing large knowledge graphs, it may be useful to generate corruptions only using entities from
-        a single batch.
-        This also brings the benefit of creating more meaningful negatives, as entities used to corrupt are
-        sourced locally.
-        The function can be configured to generate corruptions *only* using the entities from the current batch.
-        You can enable such behaviour be setting ``entities_size=0``. In such case, if ``entities_list=None``
-        all entities from the *current batch* will be used to generate corruptions.
-    rnd: numpy.random.RandomState
-        A random number generator.
-
-    Returns
-    -------
-
-    out : Tensor, shape [n * eta, 3]
-        An array of corruptions for a list of positive triples X. For each row in X the corresponding corruption
-        indexes can be found at [index+i*n for i in range(eta)]
-
-    """
-    logger.debug('Generating corruptions for fit.')
-    if corrupt_side == 's,o':
-        # Both subject and object are corrupted but ranks are computed separately.
-        corrupt_side = 's+o'
-
-    if corrupt_side not in ['s+o', 's', 'o']:
-        msg = 'Invalid argument value {} for corruption side passed for evaluation.'.format(corrupt_side)
-        logger.error(msg)
-        raise ValueError(msg)
-
-    dataset = tf.reshape(tf.tile(tf.reshape(X, [-1]), [eta]), [tf.shape(X)[0] * eta, 3])
-
-    if corrupt_side == 's+o':
-        keep_subj_mask = tf.cast(tf.random_uniform([tf.shape(X)[0] * eta], 0, 2, dtype=tf.int32, seed=rnd), tf.bool)
-    else:
-        keep_subj_mask = tf.cast(tf.ones(tf.shape(X)[0] * eta, tf.int32), tf.bool)
-        if corrupt_side == 's':
-            keep_subj_mask = tf.logical_not(keep_subj_mask)
-
-    keep_obj_mask = tf.logical_not(keep_subj_mask)
-    keep_subj_mask = tf.cast(keep_subj_mask, tf.int32)
-    keep_obj_mask = tf.cast(keep_obj_mask, tf.int32)
-
-    logger.debug('Created corruption masks.')
-
-    if entities_size != 0:
-        replacements = tf.random_uniform([tf.shape(dataset)[0]], 0, entities_size, dtype=tf.int32, seed=rnd)
-    else:
-        if entities_list is None:
-            # use entities in the batch
-            entities_list, _ = tf.unique(tf.squeeze(
-                tf.concat([tf.slice(X, [0, 0], [tf.shape(X)[0], 1]),
-                           tf.slice(X, [0, 2], [tf.shape(X)[0], 1])],
-                          0)))
-
-        random_indices = tf.random.uniform(shape=(tf.shape(dataset)[0],),
-                                           maxval=tf.shape(entities_list)[0],
-                                           dtype=tf.int32,
-                                           seed=rnd)
-        replacements = tf.gather(entities_list, random_indices)
-
-    subjects = tf.math.add(tf.math.multiply(keep_subj_mask, dataset[:, 0]),
-                           tf.math.multiply(keep_obj_mask, replacements))
-    logger.debug('Created corrupted subjects.')
-    relationships = dataset[:, 1]
-    logger.debug('Retained relationships.')
-    objects = tf.math.add(tf.math.multiply(keep_obj_mask, dataset[:, 2]),
-                          tf.math.multiply(keep_subj_mask, replacements))
-    logger.debug('Created corrupted objects.')
-
-    out = tf.transpose(tf.stack([subjects, relationships, objects]))
-
-    logger.debug('Returning corruptions for fit.')
-    return out
-
-
-def _convert_to_idx(X, ent_to_idx, rel_to_idx, obj_to_idx):
-    unseen_msg = 'Input triples include one or more {concept_type} not present in the training set. ' \
-                 'Please filter all concepts in X that do not occur in the training test ' \
-                 '(set filter_unseen=True in evaluate_performance) or retrain the model on a ' \
-                 'training set that includes all the desired concept types.'
-
-    try:
-        x_idx_s = np.vectorize(ent_to_idx.get)(X[:, 0])
-        x_idx_p = np.vectorize(rel_to_idx.get)(X[:, 1])
-        x_idx_o = np.vectorize(obj_to_idx.get)(X[:, 2])
-    except TypeError:
-        unseen_msg = unseen_msg.format(**{'concept_type': 'concepts'})
-        logger.error(unseen_msg)
-        raise ValueError(unseen_msg)
-
-    if None in x_idx_s or None in x_idx_o:
-        unseen_msg = unseen_msg.format(**{'concept_type': 'entities'})
-        logger.error(unseen_msg)
-        raise ValueError(unseen_msg)
-
-    if None in x_idx_p:
-        unseen_msg = unseen_msg.format(**{'concept_type': 'relations'})
-        logger.error(unseen_msg)
-        raise ValueError(unseen_msg)
-
-    return np.dstack([x_idx_s, x_idx_p, x_idx_o]).reshape((-1, 3))
-
-
-def to_idx(X, ent_to_idx, rel_to_idx):
-    """Convert statements (triples) into integer IDs.
-
-    Parameters
-    ----------
-    X : ndarray
-        The statements to be converted.
-    ent_to_idx : dict
-        The mappings between entity strings and internal IDs.
-    rel_to_idx : dict
-        The mappings between relation strings and internal IDs.
-    Returns
-    -------
-    X : ndarray, shape [n, 3]
-        The ndarray of converted statements.
-    """
-    logger.debug('Converting statements to integer ids.')
-    if X.ndim == 1:
-        X = X[np.newaxis, :]
-    return _convert_to_idx(X, ent_to_idx, rel_to_idx, ent_to_idx)
-
-
-def evaluate_performance(X, model, filter_triples=None, verbose=False, filter_unseen=True, entities_subset=None,
-                         corrupt_side='s,o', ranking_strategy='worst', use_default_protocol=False):
-    """Evaluate the performance of an embedding model.
-
-    The evaluation protocol follows the procedure defined in :cite:`bordes2013translating` and can be summarised as:
-
-    #. Artificially generate negative triples by corrupting first the subject and then the object.
-
-    #. Remove the positive triples from the set returned by (1) -- positive triples \
-    are usually the concatenation of training, validation and test sets.
-
-    #. Rank each test triple against all remaining triples returned by (2).
-
-
-    With the ranks of both object and subject corruptions, one may compute metrics such as the MRR by
-    calculating them separately and then averaging them out.
-    Note that the metrics implemented in AmpliGraph's ``evaluate.metrics`` module will already work that way
-    when provided with the input returned by ``evaluate_performance``.
-
-    The artificially generated negatives are compliant with the local closed world assumption (LCWA),
-    as described in :cite:`nickel2016review`. In practice, that means only one side of the triple is corrupted at a time
-    (i.e. either the subject or the object).
-
-    .. note::
-        The evaluation protocol assigns the worst rank
-        to a positive test triple in case of a tie with negatives. This is the agreed upon behaviour in literature.
-
-    .. hint::
-        When ``entities_subset=None``, the method will use all distinct entities in the knowledge graph ``X``
-        to generate negatives to rank against. This might slow down the eval. Some of the corruptions may not even
-        make sense for the task that one may be interested in.
-
-        For eg, consider the case <Actor, acted_in, ?>, where we are mainly interested in such movies that an actor
-        has acted in. A sensible way to evaluate this would be to rank against all the movie entities and compute
-        the desired metrics. In such cases, where focus us on particular task, it is recommended to pass the desired
-        entities to use to generate corruptions to ``entities_subset``. Besides, trying to rank a positive against an
-        extremely large number of negatives may be overkilling.
-
-        As a reference, the popular FB15k-237 dataset has ~15k distinct entities. The evaluation protocol ranks each
-        positives against 15k corruptions per side.
-
-    Parameters
-    ----------
-    X : ndarray, shape [n, 3]
-        An array of test triples.
-    model : EmbeddingModel
-        A knowledge graph embedding model
-    filter_triples : ndarray of shape [n, 3] or None
-        The triples used to filter negatives.
-
-        .. note::
-            When *filtered* mode is enabled (i.e. `filtered_triples` is not ``None``),
-            to speed up the procedure, we use a database based filtering. This strategy is as described below:
-
-            * Store the filter_triples in the DB
-            * For each test triple, we generate corruptions for evaluation and score them.
-            * The corruptions may contain some False Negatives. We find such statements by quering the database.
-            * From the computed scores we retrieve the scores of the False Negatives.
-            * We compute the rank of the test triple by comparing against ALL the corruptions.
-            * We then compute the number of False negatives that are ranked higher than the test triple; and then
-              subtract this value from the above computed rank to yield the final filtered rank.
-
-            **Execution Time:** This method takes ~4 minutes on FB15K using ComplEx
-            (Intel Xeon Gold 6142, 64 GB Ubuntu 16.04 box, Tesla V100 16GB)
-
-    verbose : bool
-        Verbose mode
-    filter_unseen : bool
-        This can be set to False to skip filtering of unseen entities if train_test_split_unseen() was used to
-        split the original dataset.
-
-    entities_subset: array-like
-        List of entities to use for corruptions. If None, will generate corruptions
-        using all distinct entities. Default is None.
-    corrupt_side: string
-        Specifies which side of the triple to corrupt:
-
-        - 's': corrupt only subject.
-        - 'o': corrupt only object.
-        - 's+o': corrupt both subject and object.
-        - 's,o': corrupt subject and object sides independently and return 2 ranks. This corresponds to the \
-        evaluation protocol used in literature, where head and tail corruptions are evaluated separately.
-
-        .. note::
-            When ``corrupt_side='s,o'`` the function will return 2*n ranks as a [n, 2] array.
-            The first column of the array represents the subject corruptions.
-            The second column of the array represents the object corruptions.
-            Otherwise, the function returns n ranks as [n] array.
-
-    ranking_strategy: string
-        Specifies the type of score comparison strategy to use while ranking:
-
-        - 'worst': assigns the worst rank when scores are equal
-        - 'best': assigns the best rank when scores are equal
-        - 'middle': assigns the middle rank when scores are equal
-
-        Our recommendation is to use ``worst``.
-        Think of a model which assigns constant score to any triples. If you use the ``best`` strategy then 
-        the ranks will always be 1 (which is incorrect because the model has not learnt anything). If you choose 
-        this model and try to do knowledge discovery, you will not be able to deduce anything as all triples will 
-        get the same scores. So to be on safer side while choosing the model, we would recommend either ``worst``
-        or ``middle`` strategy.
-
-    use_default_protocol: bool
-        Flag to indicate whether to use the standard protocol used in literature defined in
-        :cite:`bordes2013translating` (default: False).
-        If set to `True`, ``corrupt_side`` will be set to `'s,o'`.
-        This corresponds to the evaluation protocol used in literature, where head and tail corruptions
-        are evaluated separately, i.e. in corrupt_side='s,o' mode
-
-    Returns
-    -------
-    ranks : ndarray, shape [n] or [n,2] depending on the value of corrupt_side.
-        An array of ranks of test triples.
-        When ``corrupt_side='s,o'`` the function returns [n,2]. The first column represents the rank against
-        subject corruptions and the second column represents the rank against object corruptions.
-        In other cases, it returns [n] i.e. rank against the specified corruptions.
-
-    Examples
-    --------
-    >>> import numpy as np
-    >>> from ampligraph.datasets import load_wn18
-    >>> from ampligraph.latent_features import ComplEx
-    >>> from ampligraph.evaluation import evaluate_performance, mrr_score, hits_at_n_score
-    >>>
-    >>> X = load_wn18()
-    >>> model = ComplEx(batches_count=10, seed=0, epochs=10, k=150, eta=1,
-    >>>                 loss='nll', optimizer='adam')
-    >>> model.fit(np.concatenate((X['train'], X['valid'])))
-    >>>
-    >>> filter_triples = np.concatenate((X['train'], X['valid'], X['test']))
-    >>> ranks = evaluate_performance(X['test'][:5], model=model,
-    >>>                              filter_triples=filter_triples,
-    >>>                              corrupt_side='s+o',
-    >>>                              use_default_protocol=False)
-    >>> ranks
-    array([  1, 582, 543,   6,  31])
-    >>> mrr_score(ranks)
-    0.24049691297347323
-    >>> hits_at_n_score(ranks, n=10)
-    0.4
-    """
-
-    from ampligraph.latent_features import ConvE  # avoids circular import hell
-
-    dataset_handle = None
-
-    # try-except block is mainly to handle clean up in case of exception or manual stop in jupyter notebook
-    try:
-        if use_default_protocol:
-            logger.warning('DeprecationWarning: use_default_protocol will be removed in future. '
-                           'Please use corrupt_side argument instead.')
-            corrupt_side = 's,o'
-
-        logger.debug('Evaluating the performance of the embedding model.')
-        assert corrupt_side in ['s', 'o', 's+o', 's,o'], 'Invalid value for corrupt_side.'
-        if isinstance(X, np.ndarray):
-
-            if filter_unseen:
-                X = filter_unseen_entities(X, model, verbose=verbose)
-            else:
-                logger.warning("If your test set or filter triples contain unseen entities you may get a"
-                               "runtime error. You can filter them by setting filter_unseen=True")
-
-            if isinstance(model, ConvE):
-                dataset_handle = OneToNDatasetAdapter()
-            else:
-                dataset_handle = NumpyDatasetAdapter()
-
-            dataset_handle.use_mappings(model.rel_to_idx, model.ent_to_idx)
-            dataset_handle.set_data(X, 'test')
-=======
         X_train = None
         X_test_candidates = X
 
@@ -891,90 +153,8 @@
 
                 # break out of the loop
                 break
->>>>>>> 95c0f718
 
         else:
-<<<<<<< HEAD
-            msg = "X must be either a numpy array or an AmpligraphDatasetAdapter."
-            logger.error(msg)
-            raise ValueError(msg)
-
-        if filter_triples is not None:
-            if isinstance(filter_triples, np.ndarray):
-                logger.debug('Getting filtered triples.')
-
-                if filter_unseen:
-                    filter_triples = filter_unseen_entities(filter_triples, model, verbose=verbose)
-                dataset_handle.set_filter(filter_triples)
-                model.set_filter_for_eval()
-            elif isinstance(X, AmpligraphDatasetAdapter):
-                if not isinstance(filter_triples, bool):
-                    raise Exception('Expected a boolean type')
-                if filter_triples is True:
-                    model.set_filter_for_eval()
-            else:
-                raise Exception('Invalid datatype for filter. Expected a numpy array or preset data in the adapter.')
-
-        eval_dict = {}
-
-        # #186: print warning when trying to evaluate with too many entities.
-        #      Thus will likely result in shooting in your feet, as the protocol will be excessively hard.
-        check_filter_size(model, entities_subset)
-
-        if entities_subset is not None:
-            idx_entities = np.asarray([idx for uri, idx in model.ent_to_idx.items() if uri in entities_subset])
-            eval_dict['corruption_entities'] = idx_entities
-
-        logger.debug('Evaluating the test set by corrupting side : {}'.format(corrupt_side))
-        eval_dict['corrupt_side'] = corrupt_side
-
-        assert ranking_strategy in ['worst', 'best', 'middle'], 'Invalid ranking_strategy!'
-
-        eval_dict['ranking_strategy'] = ranking_strategy
-
-        logger.debug('Configuring evaluation protocol.')
-        model.configure_evaluation_protocol(eval_dict)
-
-        logger.debug('Making predictions.')
-        ranks = model.get_ranks(dataset_handle)
-
-        logger.debug('Ending Evaluation')
-        model.end_evaluation()
-
-        logger.debug('Returning ranks of positive test triples obtained by corrupting {}.'.format(corrupt_side))
-        return np.array(ranks)
-
-    except BaseException as e:
-        model.end_evaluation()
-        if dataset_handle is not None:
-            dataset_handle.cleanup()
-        raise e
-
-
-def check_filter_size(model, corruption_entities):
-    """ Raise a warning when trying to evaluate with too many entities.
-
-        Doing so will likely result in shooting in your feet, as the protocol will be excessively hard,
-        hence the warning message.
-
-        Addresses #186.
-
-    Parameters
-    ----------
-    model : the model
-    corruption_entities : the corruption_entities used in the protocol
-
-    Returns
-    -------
-    None.
-
-    """
-
-    warn_msg = """You are attempting to use %d distinct entities to generate synthetic negatives in the evaluation
-    protocol. This may be unnecessary and will lead to a 'harder' task. Besides, it will lead to a much slower
-    evaluation procedure. We recommended to set the 'corruption_entities' argument to a reasonably sized set
-    of entities. The size of corruption_entities depends on your domain-specific task."""
-=======
             # since removing this triple results in unseen entities, add it to
             # training
             dict_entities[test_triple[0]] = dict_entities[test_triple[0]] + 1
@@ -1002,7 +182,6 @@
                 "remove filter on test predicates or "
                 "set test_size to a smaller value."
             )
->>>>>>> 95c0f718
 
     if X_train is None:
         X_train = X_test_candidates[idx_train]
@@ -1429,38 +608,6 @@
     >>> import numpy as np
     >>>
     >>> X = load_wn18()
-<<<<<<< HEAD
-    >>>
-    >>> model_class = ComplEx
-    >>> param_grid = {
-    >>>     "batches_count": [50],
-    >>>     "seed": 0,
-    >>>     "epochs": [100],
-    >>>     "k": [100, 200],
-    >>>     "eta": [5, 10, 15],
-    >>>     "loss": ["pairwise", "nll"],
-    >>>     "loss_params": {
-    >>>         "margin": [2]
-    >>>     },
-    >>>     "embedding_model_params": {
-    >>>     },
-    >>>     "regularizer": ["LP", None],
-    >>>     "regularizer_params": {
-    >>>         "p": [1, 3],
-    >>>         "lambda": [1e-4, 1e-5]
-    >>>     },
-    >>>     "optimizer": ["adagrad", "adam"],
-    >>>     "optimizer_params": {
-    >>>         "lr": lambda: np.random.uniform(0.0001, 0.01)
-    >>>     },
-    >>>     "verbose": False
-    >>> }
-    >>> select_best_model_ranking(model_class, X['train'], X['valid'], X['test'],
-    >>>                           param_grid,
-    >>>                           max_combinations=100,
-    >>>                           use_filter=True,
-    >>>                           verbose=True,
-=======
     >>> model_class = 'ComplEx'
     >>> param_grid = {
     >>>                "batches_count": [50],
@@ -1486,7 +633,6 @@
     >>>               }
     >>> select_best_model_ranking(model_class, X['train'], X['valid'], X['test'], param_grid,
     >>>                           max_combinations=100, use_filter=True, verbose=True,
->>>>>>> 95c0f718
     >>>                           early_stopping=True)
 
     """
